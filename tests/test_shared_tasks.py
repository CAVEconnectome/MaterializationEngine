--- conflicted
+++ resolved
@@ -56,12 +56,8 @@
             "coord_resolution": [4.0, 4.0, 40.0],
             "materialization_time_stamp": str(materialization_time_stamp),
             "last_updated_time_stamp": None,
-<<<<<<< HEAD
-            "chunk_size": 100000,
-=======
             "chunk_size": 2,
             "table_count": 1,
->>>>>>> 295cbcf3
             "find_all_expired_roots": False,
             "analysis_version": 1,
             "analysis_database": "test_datastack__mat1",
