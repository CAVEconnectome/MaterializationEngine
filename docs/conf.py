# Configuration file for the Sphinx documentation builder.
#
# This file only contains a selection of the most common options. For a full
# list see the documentation:
# https://www.sphinx-doc.org/en/master/usage/configuration.html

# -- Path setup --------------------------------------------------------------

# If extensions (or modules to document with autodoc) are in another directory,
# add these directories to sys.path here. If the directory is relative to the
# documentation root, use os.path.abspath to make it absolute, like shown here.
#
import os
import sys

sys.path.insert(0, os.path.abspath(".."))


# -- Project information -----------------------------------------------------

project = "Materialization Engine"
copyright = "2021, Derrick Brittain"
author = "Derrick Brittain,  Forrest Collman, Sven Dorkenwald"

# The full version, including alpha/beta/rc tags
<<<<<<< HEAD
release = "4.15.0"
=======
release = "4.15.3"
>>>>>>> e2bd7e0f


master_doc = "index"

# -- General configuration ---------------------------------------------------

# Add any Sphinx extension module names here, as strings. They can be
# extensions coming with Sphinx (named 'sphinx.ext.*') or your custom
# ones.
extensions = [
    "sphinx.ext.autodoc",
    "sphinx.ext.coverage",
    "sphinx.ext.napoleon",
    "sphinx_rtd_theme",
    "sphinx.ext.viewcode",
    "sphinx.ext.intersphinx",
    "celery.contrib.sphinx",
]

# Add any paths that contain templates here, relative to this directory.
templates_path = ["_templates"]

# List of patterns, relative to source directory, that match files and
# directories to ignore when looking for source files.
# This pattern also affects html_static_path and html_extra_path.
exclude_patterns = ["_build", "Thumbs.db", ".DS_Store"]

# The master toctree document.

# -- Options for HTML output -------------------------------------------------

# The theme to use for HTML and HTML Help pages.  See the documentation for
# a list of builtin themes.
#
html_theme = "sphinx_rtd_theme"
# Add any paths that contain custom static files (such as style sheets) here,
# relative to this directory. They are copied after the builtin static files,
# so a file named "default.css" will overwrite the builtin "default.css".
html_static_path = ["_static", "images"]

# set os variables for build
os.environ["AUTH_DATABASE_NAME"] = "docs"

os.environ["SPHINX_BUILD"] = "1"<|MERGE_RESOLUTION|>--- conflicted
+++ resolved
@@ -23,11 +23,7 @@
 author = "Derrick Brittain,  Forrest Collman, Sven Dorkenwald"
 
 # The full version, including alpha/beta/rc tags
-<<<<<<< HEAD
-release = "4.15.0"
-=======
 release = "4.15.3"
->>>>>>> e2bd7e0f
 
 
 master_doc = "index"
