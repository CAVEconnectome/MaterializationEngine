--- conflicted
+++ resolved
@@ -16,7 +16,6 @@
 sys.path.insert(0, os.path.abspath(".."))
 
 
-
 # -- Project information -----------------------------------------------------
 
 project = "Materialization Engine"
@@ -24,13 +23,9 @@
 author = "Derrick Brittain,  Forrest Collman, Sven Dorkenwald"
 
 # The full version, including alpha/beta/rc tags
-<<<<<<< HEAD
 release = "4.2.0"
-=======
-release = "4.1.12"
->>>>>>> 1a983897
 
-master_doc = 'index'
+master_doc = "index"
 
 # -- General configuration ---------------------------------------------------
 
@@ -44,7 +39,7 @@
     "sphinx_rtd_theme",
     "sphinx.ext.viewcode",
     "sphinx.ext.intersphinx",
-    "celery.contrib.sphinx"
+    "celery.contrib.sphinx",
 ]
 
 # Add any paths that contain templates here, relative to this directory.
@@ -66,9 +61,9 @@
 # Add any paths that contain custom static files (such as style sheets) here,
 # relative to this directory. They are copied after the builtin static files,
 # so a file named "default.css" will overwrite the builtin "default.css".
-html_static_path = ['_static', 'images']
+html_static_path = ["_static", "images"]
 
 # set os variables for build
 os.environ["AUTH_DATABASE_NAME"] = "docs"
 
-os.environ['SPHINX_BUILD'] = '1'+os.environ["SPHINX_BUILD"] = "1"