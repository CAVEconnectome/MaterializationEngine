--- conflicted
+++ resolved
@@ -109,15 +109,9 @@
     #   pathos
 dracopy==0.0.19
     # via cloud-volume
-<<<<<<< HEAD
-dynamicannotationdb==3.0.0
-    # via -r /app/requirements.in
-emannotationschemas==3.2.3
-=======
 dynamicannotationdb==3.0.1
     # via -r requirements.in
 emannotationschemas==3.2.5
->>>>>>> 3f383973
     # via
     #   -r /app/requirements.in
     #   dynamicannotationdb
