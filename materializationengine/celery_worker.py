--- conflicted
+++ resolved
@@ -20,15 +20,9 @@
 def setup_periodic_tasks(sender, **kwargs):
 
     periodic_tasks = {
-<<<<<<< HEAD
-        'run_daily_periodic_materialzation': run_periodic_materialization.s(days_to_expire=2),
-        'run_weekly_periodic_materialzation': run_periodic_materialization.s(days_to_expire=7),
-        'run_lts_periodic_materialzation': run_periodic_materialization.s(days_to_expire=30),
-=======
         'run_daily_periodic_materialization': run_periodic_materialization.s(days_to_expire=2),
         'run_weekly_periodic_materialization': run_periodic_materialization.s(days_to_expire=7),
         'run_lts_periodic_materialization': run_periodic_materialization.s(days_to_expire=30),
->>>>>>> 98f61bc9
         'remove_expired_databases': remove_expired_databases.s(delete_threshold=5),
     }
 
