--- conflicted
+++ resolved
@@ -58,7 +58,7 @@
     for mat_metadata in mat_info:
         annotation_chunks = chunk_annotation_ids(mat_metadata)
         chunked_roots = get_expired_root_ids(mat_metadata)
-<<<<<<< HEAD
+
         if chunked_roots:
             update_expired_roots_workflow = update_root_ids_workflow(
                 mat_metadata, chunked_roots)
@@ -67,18 +67,10 @@
             new_annotations = True
             new_annotation_workflow = ingest_new_annotations_workflow(
                 mat_metadata, annotation_chunks)
-=======
-        if mat_metadata["row_count"] < 1_000_000:
-            new_annotations = True
-            new_annotation_workflow = ingest_new_annotations_workflow(
-                mat_metadata, annotation_chunks
-            )
 
->>>>>>> 17440263
         else:
             new_annotations = None
 
-<<<<<<< HEAD
         if chunked_roots:
             if new_annotations:
                 ingest_and_update_root_ids_workflow = chain(
@@ -86,24 +78,11 @@
                 update_live_database_workflow.append(ingest_and_update_root_ids_workflow)
             else:
                 update_live_database_workflow.append(update_expired_roots_workflow)
-=======
-        update_expired_roots_workflow = update_root_ids_workflow(
-            mat_metadata, chunked_roots
-        )
-
-        # if there are missing annotations
-        if new_annotations:
-            ingest_and_freeze_workflow = chain(
-                new_annotation_workflow, update_expired_roots_workflow
-            )
-            update_live_database_workflow.append(ingest_and_freeze_workflow)
->>>>>>> 17440263
         else:
             if new_annotations:
                 update_live_database_workflow.append(new_annotation_workflow)
             else:
                 update_live_database_workflow.append(fin.si()) 
-
 
     # copy live database as a materialized version and drop unneeded tables
     setup_versioned_database_workflow = create_materializied_database_workflow(
