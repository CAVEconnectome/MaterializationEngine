--- conflicted
+++ resolved
@@ -37,7 +37,6 @@
     workflow = []
     for mat_metadata in mat_info:
         chunked_roots = get_expired_root_ids(mat_metadata)
-<<<<<<< HEAD
         if chunked_roots:
             process_root_ids = update_root_ids_workflow(mat_metadata, chunked_roots)  # final task which will process a return status/timing etc...
             workflow.append(process_root_ids)
@@ -45,13 +44,6 @@
             continue
     if len(workflow) <= 1:
         return "No root ids to update"
-
-=======
-        process_root_ids = update_root_ids_workflow(
-            mat_metadata, chunked_roots
-        )  # final task which will process a return status/timing etc...
-        workflow.append(process_root_ids)
->>>>>>> 17440263
     workflow = chord(workflow, fin.s())
     return workflow.apply_async()
 
@@ -183,7 +175,6 @@
     pcg_table_name, last_updated_ts, materialization_time_stamp
 ):
     cg = chunkedgraph_cache.init_pcg(pcg_table_name)
-<<<<<<< HEAD
     try:
         old_roots, __ = cg.get_proofread_root_ids(
             last_updated_ts, materialization_time_stamp)
@@ -191,13 +182,6 @@
     except ValueError as e:
         celery_logger.info(f"No expired root ids found between {last_updated_ts} and {materialization_time_stamp}: {e}")
         return None
-=======
-
-    old_roots, __ = cg.get_proofread_root_ids(
-        last_updated_ts, materialization_time_stamp
-    )
-    return old_roots
->>>>>>> 17440263
 
 
 def get_supervoxel_ids(root_id_chunk: list, mat_metadata: dict):
