--- conflicted
+++ resolved
@@ -94,8 +94,7 @@
         mat_metadata (dict): metadata for tasks
     """
     segmentation_table_name = mat_metadata.get("segmentation_table_name")
-    celery_logger.info(
-        f"Starting root_id updating on {segmentation_table_name} table")
+    celery_logger.info(f"Starting root_id updating on {segmentation_table_name} table")
 
     supervoxel_data = get_supervoxel_ids(root_ids, mat_metadata)
     groups = []
@@ -111,17 +110,14 @@
     return groups
 
 
-<<<<<<< HEAD
 def create_chunks(data_list: List, chunk_size: int):
     """Return successive n-sized chunks from a list."""
     if len(data_list) <= chunk_size:
         chunk_size = len(data_list)
     for i in range(0, len(data_list), chunk_size):
-        yield data_list[i: i + chunk_size]
-
-
-=======
->>>>>>> debf7884
+        yield data_list[i : i + chunk_size]
+
+
 def get_expired_root_ids(mat_metadata: dict, expired_chunk_size: int = 100):
     """Find expired root ids from last updated timestamp. Returns chunked lists as
     generator.
@@ -139,8 +135,7 @@
     last_updated_ts = mat_metadata.get("last_updated_time_stamp", None)
     pcg_table_name = mat_metadata.get("pcg_table_name")
     find_all_expired_roots = mat_metadata.get("find_all_expired_roots", False)
-    materialization_time_stamp_str = mat_metadata.get(
-        "materialization_time_stamp")
+    materialization_time_stamp_str = mat_metadata.get("materialization_time_stamp")
     materialization_time_stamp = datetime.datetime.strptime(
         materialization_time_stamp_str, "%Y-%m-%d %H:%M:%S.%f"
     )
@@ -183,26 +178,12 @@
 def lookup_expired_root_ids(
     pcg_table_name, last_updated_ts, materialization_time_stamp
 ):
-<<<<<<< HEAD
     cg_client = chunkedgraph_cache.init_pcg(pcg_table_name)
 
     old_roots, __ = cg_client.get_delta_roots(
         last_updated_ts, materialization_time_stamp
     )
     return old_roots
-=======
-    cg = chunkedgraph_cache.init_pcg(pcg_table_name)
-    try:
-        old_roots, __ = cg.get_proofread_root_ids(
-            last_updated_ts, materialization_time_stamp
-        )
-        return old_roots
-    except ValueError as e:
-        celery_logger.info(
-            f"No expired root ids found between {last_updated_ts} and {materialization_time_stamp}: {e}"
-        )
-        return None
->>>>>>> debf7884
 
 
 def get_supervoxel_ids(root_id_chunk: list, mat_metadata: dict):
@@ -235,8 +216,7 @@
                     getattr(SegmentationModel, root_id_column),
                     getattr(SegmentationModel, supervoxel_name),
                 ).filter(
-                    or_(getattr(SegmentationModel, root_id_column)).in_(
-                        root_id_chunk)
+                    or_(getattr(SegmentationModel, root_id_column)).in_(root_id_chunk)
                 )
             ]
             if supervoxels:
