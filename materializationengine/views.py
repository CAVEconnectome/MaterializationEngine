--- conflicted
+++ resolved
@@ -56,11 +56,8 @@
 )
 from materializationengine.utils import check_read_permission, get_config_param
 
-<<<<<<< HEAD
-__version__ = "4.36.2"
-=======
+
 __version__ = "4.36.6"
->>>>>>> c95eed48
 
 views_bp = Blueprint("views", __name__, url_prefix="/materialize/views")
 
@@ -312,6 +309,7 @@
     return url_link
 
 
+
 @views_bp.route("/datastack/<datastack_name>/version/<int(signed=True):version>")
 @validate_datastack
 @auth_requires_permission("view", table_arg="target_datastack")
@@ -320,61 +318,12 @@
 ):
     aligned_volume_name, pcg_table_name = get_relevant_datastack_info(datastack_name)
 
-<<<<<<< HEAD
     with db_manager.session_scope(aligned_volume_name) as session:
         analysis_version = (
             session.query(AnalysisVersion)
             .filter(AnalysisVersion.version == target_version)
             .filter(AnalysisVersion.datastack == target_datastack)
             .first()
-=======
-    session = sqlalchemy_cache.get(aligned_volume_name)
-
-    anal_version = (
-        session.query(AnalysisVersion)
-        .filter(AnalysisVersion.version == target_version)
-        .filter(AnalysisVersion.datastack == target_datastack)
-        .first()
-    )
-
-    table_query = session.query(AnalysisTable).filter(
-        AnalysisTable.analysisversion == anal_version
-    )
-    tables = table_query.all()
-    schema = AnalysisTableSchema(many=True)
-
-    df = make_df_with_links_to_id(
-        objects=tables,
-        schema=AnalysisTableSchema(many=True),
-        url="views.table_view",
-        col="id",
-        col_value="id",
-        datastack_name=target_datastack,
-    )
-
-    column_order = schema.declared_fields.keys()
-    schema_url = "<a href='{}/schema/views/type/{}/view'>{}</a>"
-    client = caveclient.CAVEclient(
-        target_datastack, server_address=current_app.config["GLOBAL_SERVER_URL"]
-    )
-    df["ng_link"] = df.apply(
-        lambda x: f"<a href='{make_seg_prop_ng_link(target_datastack, x.table_name, target_version, client)}'>seg prop link</a>",
-        axis=1,
-    )
-    df["schema"] = df.schema.map(
-        lambda x: schema_url.format(current_app.config["GLOBAL_SERVER_URL"], x, x)
-    )
-    df["table_name"] = df.table_name.map(
-        lambda x: f"<a href='/annotation/views/aligned_volume/{aligned_volume_name}/table/{x}'>{x}</a>"
-    )
-
-    df = df.reindex(columns=list(column_order) + ["ng_link"])
-
-    classes = ["table table-borderless"]
-    with pd.option_context("display.max_colwidth", -1):
-        output_html = df.to_html(
-            escape=False, classes=classes, index=False, justify="left", border=0
->>>>>>> c95eed48
         )
 
         table_query = session.query(AnalysisTable).filter(
@@ -450,7 +399,7 @@
             view_table=output_view_html,
             version=__version__,
         )
-
+      
 
 @views_bp.route("/datastack/<datastack_name>/table/<int:id>")
 @auth_requires_permission("view", table_arg="datastack_name")
