import datetime
import grp
import json
import logging
from struct import pack

import pandas as pd
import numpy as np
from dynamicannotationdb.models import (
    AnalysisTable,
    AnalysisVersion,
    VersionErrorTable,
    AnnoMetadata,
    MaterializedMetadata,
)
from dynamicannotationdb.schema import DynamicSchemaClient
from flask import (
    Blueprint,
    abort,
    redirect,
    render_template,
    request,
    url_for,
    current_app,
)
from middle_auth_client import auth_required, auth_requires_permission
from sqlalchemy import and_, func, or_
from sqlalchemy.sql import text
from materializationengine.celery_init import celery
from celery.result import AsyncResult
from materializationengine.blueprints.reset_auth import reset_auth
from materializationengine.celery_init import celery
from materializationengine.blueprints.client.query import specific_query
from materializationengine.database import sqlalchemy_cache, dynamic_annotation_cache
from materializationengine.blueprints.client.query_manager import QueryManager

from materializationengine.info_client import (
    get_datastack_info,
    get_datastacks,
    get_relevant_datastack_info,
)
from materializationengine.schemas import (
    AnalysisTableSchema,
    AnalysisVersionSchema,
    VersionErrorTableSchema,
)
from materializationengine.utils import check_read_permission
from nglui.statebuilder import from_client
from nglui.statebuilder.helpers import package_state, make_point_statebuilder

import caveclient

<<<<<<< HEAD
__version__ = "4.13.1"
=======
__version__ = "4.12.6"
>>>>>>> 6c17c6a1

views_bp = Blueprint("views", __name__, url_prefix="/materialize/views")


def make_flat_model(db, table: AnalysisTable):
    anno_metadata = db.database.get_table_metadata(table.table_name)
    ref_table = anno_metadata.get("reference_table", None)
    if ref_table:
        table_metadata = {"reference_table": ref_table}
    else:
        table_metadata = None
    Model = db.schema.create_flat_model(
        table_name=table.table_name,
        schema_type=table.schema,
        table_metadata=table_metadata,
    )
    return Model, anno_metadata


@views_bp.before_request
@reset_auth
def before_request():
    pass


@views_bp.route("/")
@views_bp.route("/index")
@auth_required
def index():
    datastacks = get_datastacks()
    datastack_payload = []
    for datastack in datastacks:
        datastack_data = {"name": datastack}
        try:
            datastack_info = get_datastack_info(datastack)
        except Exception as e:
            logging.warning(e)
            datastack_info = None
        aligned_volume_info = datastack_info.get("aligned_volume")

        if aligned_volume_info:
            datastack_data["description"] = aligned_volume_info.get("description")

        datastack_payload.append(datastack_data)
    return render_template(
        "datastacks.html", datastacks=datastack_payload, version=__version__
    )


@views_bp.route("/cronjobs")
@auth_required
def jobs():
    return render_template("jobs.html", jobs=get_jobs(), version=__version__)


def get_jobs():
    return celery.conf.beat_schedule


@views_bp.route("/cronjobs/<job_name>")
@auth_required
def get_job_info(job_name: str):
    job = celery.conf.beat_schedule[job_name]
    c = job["schedule"]
    now = datetime.datetime.utcnow()
    due = c.is_due(now)

    seconds = now.timestamp()

    next_time_to_run = datetime.datetime.fromtimestamp(seconds + due.next).strftime(
        "%A, %B %d, %Y %I:%M:%S"
    )

    job_info = {
        "cron_schema": c,
        "task": job["task"],
        "kwargs": job["kwargs"],
        "next_time_to_run": next_time_to_run,
    }
    return render_template("job.html", job=job_info, version=__version__)


def make_df_with_links_to_id(
    objects, schema, url, col, col_value, df=None, **urlkwargs
):
    if df is None:
        df = pd.DataFrame(data=schema.dump(objects, many=True))
    if urlkwargs is None:
        urlkwargs = {}
    df[col] = df.apply(
        lambda x: "<a href='{}'>{}</a>".format(
            url_for(url, id=getattr(x, col_value), **urlkwargs), x[col]
        ),
        axis=1,
    )
    return df


@views_bp.route("/datastack/<datastack_name>")
@auth_requires_permission("view", table_arg="datastack_name")
def datastack_view(datastack_name):
    aligned_volume_name, pcg_table_name = get_relevant_datastack_info(datastack_name)
    session = sqlalchemy_cache.get(aligned_volume_name)

    version_query = session.query(AnalysisVersion).filter(
        AnalysisVersion.datastack == datastack_name
    )
    show_all = request.args.get("all", False) is not False
    if not show_all:
        version_query = version_query.filter(AnalysisVersion.valid == True)
    versions = version_query.order_by(AnalysisVersion.version.desc()).all()

    if len(versions) > 0:
        schema = AnalysisVersionSchema(many=True)
        column_order = schema.declared_fields.keys()
        df = pd.DataFrame(data=schema.dump(versions, many=True))

        df = make_df_with_links_to_id(
            objects=versions,
            schema=schema,
            url="views.version_error",
            col="status",
            col_value="version",
            df=df,
            datastack_name=datastack_name,
        )
        df = make_df_with_links_to_id(
            objects=versions,
            schema=schema,
            url="views.version_view",
            col="version",
            col_value="version",
            df=df,
            datastack_name=datastack_name,
        )
        df = df.reindex(columns=column_order)

        classes = ["table table-borderless"]
        with pd.option_context("display.max_colwidth", -1):
            output_html = df.to_html(
                escape=False, classes=classes, index=False, justify="left", border=0
            )
    else:
        output_html = ""

    return render_template(
        "datastack.html",
        datastack=datastack_name,
        table=output_html,
        version=__version__,
    )


@views_bp.route("/datastack/<datastack_name>/version/<int:id>/failed")
@auth_requires_permission("view", table_arg="datastack_name")
def version_error(datastack_name: str, id: int):
    aligned_volume_name, pcg_table_name = get_relevant_datastack_info(datastack_name)

    session = sqlalchemy_cache.get(aligned_volume_name)

    version = (
        session.query(AnalysisVersion).filter(AnalysisVersion.version == id).first()
    )
    error = (
        session.query(VersionErrorTable)
        .filter(VersionErrorTable.analysisversion_id == version.id)
        .first()
    )
    if error:
        schema = VersionErrorTableSchema()
        error_data = schema.dump(error)
        return render_template(
            "version_error.html",
            traceback=json.dumps(error_data["error"]),
            error_type=error_data["exception"],
            datastack=datastack_name,
            version=__version__,
            mat_version=version.version,
        )

    else:
        return render_template(
            "version_error.html",
            error_type=None,
            datastack=datastack_name,
            version=__version__,
            mat_version=version.version,
        )


@views_bp.route("/datastack/<datastack_name>/version/<int:id>")
@auth_requires_permission("view", table_arg="datastack_name")
def version_view(datastack_name: str, id: int):
    aligned_volume_name, pcg_table_name = get_relevant_datastack_info(datastack_name)

    session = sqlalchemy_cache.get(aligned_volume_name)

    version = (
        session.query(AnalysisVersion)
        .filter(AnalysisVersion.version == id)
        .filter(AnalysisVersion.datastack == datastack_name)
        .first()
    )

    table_query = session.query(AnalysisTable).filter(
        AnalysisTable.analysisversion == version
    )
    tables = table_query.all()
    schema = AnalysisTableSchema(many=True)

    df = make_df_with_links_to_id(
        objects=tables,
        schema=AnalysisTableSchema(many=True),
        url="views.table_view",
        col="id",
        col_value="id",
        datastack_name=datastack_name,
    )

    column_order = schema.declared_fields.keys()
    schema_url = "<a href='{}/schema/views/type/{}/view'>{}</a>"
    df["schema"] = df.schema.map(
        lambda x: schema_url.format(current_app.config["GLOBAL_SERVER_URL"], x, x)
    )
    df["table_name"] = df.table_name.map(
        lambda x: f"<a href='/annotation/views/aligned_volume/{aligned_volume_name}/table/{x}'>{x}</a>"
    )
    df = df.reindex(columns=column_order)

    logging.info(version)

    classes = ["table table-borderless"]
    with pd.option_context("display.max_colwidth", -1):
        output_html = df.to_html(
            escape=False, classes=classes, index=False, justify="left", border=0
        )

    return render_template(
        "version.html",
        datastack=datastack_name,
        analysisversion=version,
        table=output_html,
        version=__version__,
    )


@views_bp.route("/datastack/<datastack_name>/table/<int:id>")
@auth_requires_permission("view", table_arg="datastack_name")
def table_view(datastack_name, id: int):
    aligned_volume_name, pcg_table_name = get_relevant_datastack_info(datastack_name)

    session = sqlalchemy_cache.get(aligned_volume_name)
    table = session.query(AnalysisTable).filter(AnalysisTable.id == id).first()
    db = dynamic_annotation_cache.get_db(aligned_volume_name)
    check_read_permission(db, table.table_name)
    # mapping = {
    #     "synapse": url_for(
    #         "views.synapse_report", id=id, datastack_name=datastack_name
    #     ),
    #     "cell_type_local": url_for(
    #         "views.cell_type_local_report", id=id, datastack_name=datastack_name
    #     ),
    # }
    # if table.schema in mapping:
    #     return redirect(mapping[table.schema])
    # else:
    return redirect(
        url_for("views.generic_report", datastack_name=datastack_name, id=id)
    )


@views_bp.route("/datastack/<datastack_name>/table/<int:id>/cell_type_local")
@auth_requires_permission("view", table_arg="datastack_name")
def cell_type_local_report(datastack_name, id):
    aligned_volume_name, pcg_table_name = get_relevant_datastack_info(datastack_name)
    session = sqlalchemy_cache.get(aligned_volume_name)
    table = session.query(AnalysisTable).filter(AnalysisTable.id == id).first()
    db = dynamic_annotation_cache.get_db(aligned_volume_name)

    if not table:
        abort(404, "Table not found")
    if table.schema != "cell_type_local":
        abort(504, "this table is not a cell_type_local table")
    check_read_permission(db, table.table_name)

    Model, anno_metadata = make_flat_model(db, table)
    mat_db_name = f"{datastack_name}__mat{table.analysisversion.version}"
    matsession = sqlalchemy_cache.get(mat_db_name)

    n_annotations = (
        matsession.query(MaterializedMetadata)
        .filter(MaterializedMetadata.table_name == table.table_name)
        .first()
        .row_count
    )

    # AnnoCellTypeModel, SegCellTypeModel = schema_client.get_split_models(
    #     table.table_name, table.schema, pcg_table_name
    # )
    cell_type_merge_query = (
        matsession.query(
            Model.cell_type,
            func.count(Model.cell_type).label("num_cells"),
        )
        .group_by(Model.cell_type)
        .order_by(text("num_cells DESC"))
    ).limit(100)

    df = pd.read_sql(
        cell_type_merge_query.statement,
        sqlalchemy_cache.get_engine(mat_db_name),
        coerce_float=False,
    )
    classes = ["table table-borderless"]

    return render_template(
        "cell_type_local.html",
        version=__version__,
        schema_name=table.schema,
        n_annotations=n_annotations,
        table_name=table.table_name,
        dataset=table.analysisversion.datastack,
        table=df.to_html(
            escape=False, classes=classes, index=False, justify="left", border=0
        ),
    )


@views_bp.route("/datastack/<datastack_name>/table/<int:id>/synapse")
@auth_requires_permission("view", table_arg="datastack_name")
def synapse_report(datastack_name, id):
    synapse_task = get_synapse_info.s(datastack_name, id)
    task = synapse_task.apply_async()
    return redirect(
        url_for(
            "views.check_if_complete",
            datastack_name=datastack_name,
            id=id,
            task_id=str(task.id),
        )
    )


@views_bp.route("/datastack/<datastack_name>/table/<int:id>/synapse/<task_id>/loading")
@auth_requires_permission("view", table_arg="datastack_name")
def check_if_complete(datastack_name, id, task_id):
    res = AsyncResult(task_id, app=celery)
    if res.ready() is True:
        synapse_data = res.result

        return render_template(
            "synapses.html",
            synapses=synapse_data["synapses"],
            num_autapses=synapse_data["n_autapses"],
            num_no_root=synapse_data["n_no_root"],
            dataset=datastack_name,
            analysisversion=synapse_data["version"],
            version=__version__,
            table_name=synapse_data["table_name"],
            schema_name="synapse",
        )
    else:
        return render_template("loading.html", version=__version__)


@celery.task(name="process:get_synapse_info", acks_late=True, bind=True)
def get_synapse_info(self, datastack_name, id):
    aligned_volume_name, pcg_table_name = get_relevant_datastack_info(datastack_name)
    session = sqlalchemy_cache.get(aligned_volume_name)
    table = session.query(AnalysisTable).filter(AnalysisTable.id == id).first()
    if table.schema != "synapse":
        abort(504, "this table is not a synapse table")
    schema_client = DynamicSchemaClient()

    AnnoSynapseModel, SegSynapseModel = schema_client.get_split_models(
        table.table_name, table.schema, pcg_table_name
    )

    synapses = session.query(AnnoSynapseModel).count()

    n_autapses = (
        session.query(AnnoSynapseModel)
        .filter(SegSynapseModel.pre_pt_root_id == SegSynapseModel.post_pt_root_id)
        .filter(
            and_(
                SegSynapseModel.pre_pt_root_id != 0,
                SegSynapseModel.post_pt_root_id != 0,
            )
        )
        .count()
    )
    n_no_root = (
        session.query(AnnoSynapseModel)
        .filter(
            or_(
                SegSynapseModel.pre_pt_root_id == 0,
                SegSynapseModel.post_pt_root_id == 0,
            )
        )
        .count()
    )

    return {
        "table": table,
        "synapses": synapses,
        "n_autapses": n_autapses,
        "n_no_root": n_no_root,
        "version": table.analysisversion.version,
    }


@views_bp.route(
    "/datastack/<datastack_name>/table/<int:id>/generic", methods=("GET", "POST")
)
@auth_requires_permission("view", table_arg="datastack_name")
def generic_report(datastack_name, id):
    aligned_volume_name, pcg_table_name = get_relevant_datastack_info(datastack_name)
    session = sqlalchemy_cache.get(aligned_volume_name)
    table = session.query(AnalysisTable).filter(AnalysisTable.id == id).first()
    if table is None:
        abort(404, "this table does not exist")
    db = dynamic_annotation_cache.get_db(aligned_volume_name)
    check_read_permission(db, table.table_name)
    mat_db_name = f"{datastack_name}__mat{table.analysisversion.version}"
    anno_metadata = db.database.get_table_metadata(table.table_name)

    qm = QueryManager(
        mat_db_name,
        segmentation_source=pcg_table_name,
        meta_db_name=aligned_volume_name,
        split_mode=not table.analysisversion.is_merged,
    )

    matsession = sqlalchemy_cache.get(mat_db_name)

    n_annotations = (
        matsession.query(MaterializedMetadata)
        .filter(MaterializedMetadata.table_name == table.table_name)
        .first()
        .row_count
    )

    qm.select_all_columns(table.table_name)
    df, column_names = qm.execute_query()

    if request.method == "POST":
        pos_column = request.form["position"]
        grp_column = request.form["group"]
        if not grp_column:
            grp_column = None

        linked_cols = request.form.get("linked", None)
        print(pos_column, grp_column, linked_cols)
        data_res = [
            anno_metadata["voxel_resolution_x"],
            anno_metadata["voxel_resolution_y"],
            anno_metadata["voxel_resolution_z"],
        ]
        client = caveclient.CAVEclient(
            datastack_name, server_address=current_app.config["GLOBAL_SERVER_URL"]
        )
        sb = make_point_statebuilder(
            client,
            point_column=pos_column,
            group_column=grp_column,
            linked_seg_column=linked_cols,
            data_resolution=data_res,
        )
        url = package_state(
            df,
            sb,
            client,
            shorten="always",
            return_as="url",
            ngl_url=None,
            link_text="link",
        )

        return redirect(url)

    classes = ["table table-borderless"]
    with pd.option_context("display.max_colwidth", -1):
        output_html = df.to_html(
            escape=False,
            classes=classes,
            index=False,
            justify="left",
            border=0,
            table_id="datatable",
        )

    root_columns = [c for c in df.columns if c.endswith("_root_id")]
    pt_columns = [c for c in df.columns if c.endswith("_position")]
    sv_id_columns = [c for c in df.columns if c.endswith("_supervoxel_id")]
    id_valid = ["id", "valid"]
    all_system_cols = np.concatenate(
        [root_columns, pt_columns, sv_id_columns, id_valid]
    )
    other_columns = df.columns[~df.columns.isin(all_system_cols)]
    return render_template(
        "generic.html",
        pt_columns=pt_columns,
        root_columns=root_columns,
        other_columns=other_columns,
        dataset=datastack_name,
        analysisversion=table.analysisversion.version,
        version=__version__,
        table_name=table.table_name,
        schema_name=table.schema,
        n_annotations=n_annotations,
        anno_metadata=anno_metadata,
        table=output_html,
    )<|MERGE_RESOLUTION|>--- conflicted
+++ resolved
@@ -50,11 +50,8 @@
 
 import caveclient
 
-<<<<<<< HEAD
+
 __version__ = "4.13.1"
-=======
-__version__ = "4.12.6"
->>>>>>> 6c17c6a1
 
 views_bp = Blueprint("views", __name__, url_prefix="/materialize/views")
 
