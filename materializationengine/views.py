import datetime
import grp
import json
import logging
from struct import pack

import pandas as pd
import numpy as np
from dynamicannotationdb.models import (
    AnalysisTable,
    AnalysisVersion,
    VersionErrorTable,
    AnnoMetadata,
    MaterializedMetadata,
)
from dynamicannotationdb.schema import DynamicSchemaClient
from flask import (
    Blueprint,
    abort,
    redirect,
    render_template,
    request,
    url_for,
    current_app,
)
from middle_auth_client import auth_required, auth_requires_permission
from sqlalchemy import and_, func, or_
from sqlalchemy.sql import text
from materializationengine.celery_init import celery
from celery.result import AsyncResult
from materializationengine.blueprints.reset_auth import reset_auth
from materializationengine.celery_init import celery
from materializationengine.blueprints.client.query import specific_query
from materializationengine.database import sqlalchemy_cache, dynamic_annotation_cache
from materializationengine.blueprints.client.query_manager import QueryManager

from materializationengine.info_client import (
    get_datastack_info,
    get_datastacks,
    get_relevant_datastack_info,
)
from materializationengine.schemas import (
    AnalysisTableSchema,
    AnalysisVersionSchema,
    VersionErrorTableSchema,
)
from materializationengine.utils import check_read_permission
from nglui.statebuilder import from_client
from nglui.statebuilder.helpers import package_state, make_point_statebuilder

import caveclient


<<<<<<< HEAD
__version__ = "4.27.0"
=======
__version__ = "4.26.3"
>>>>>>> 0582d8ef

views_bp = Blueprint("views", __name__, url_prefix="/materialize/views")


def make_flat_model(db, table: AnalysisTable):
    anno_metadata = db.database.get_table_metadata(table.table_name)
    ref_table = anno_metadata.get("reference_table", None)
    if ref_table:
        table_metadata = {"reference_table": ref_table}
    else:
        table_metadata = None
    Model = db.schema.create_flat_model(
        table_name=table.table_name,
        schema_type=table.schema,
        table_metadata=table_metadata,
    )
    return Model, anno_metadata


@views_bp.before_request
@reset_auth
def before_request():
    pass


@views_bp.route("/")
@views_bp.route("/index")
@auth_required
def index():
    datastacks = get_datastacks()
    datastack_payload = []
    for datastack in datastacks:
        datastack_data = {"name": datastack}
        try:
            datastack_info = get_datastack_info(datastack)
        except Exception as e:
            logging.warning(e)
            datastack_info = None
        aligned_volume_info = datastack_info.get("aligned_volume")

        if aligned_volume_info:
            datastack_data["description"] = aligned_volume_info.get("description")

        datastack_payload.append(datastack_data)
    return render_template(
        "datastacks.html", datastacks=datastack_payload, version=__version__
    )


@views_bp.route("/cronjobs")
@auth_required
def jobs():
    return render_template("jobs.html", jobs=get_jobs(), version=__version__)


def get_jobs():
    return celery.conf.beat_schedule


@views_bp.route("/cronjobs/<job_name>")
@auth_required
def get_job_info(job_name: str):
    job = celery.conf.beat_schedule[job_name]
    c = job["schedule"]
    now = datetime.datetime.utcnow()
    due = c.is_due(now)

    seconds = now.timestamp()

    next_time_to_run = datetime.datetime.fromtimestamp(seconds + due.next).strftime(
        "%A, %B %d, %Y %I:%M:%S"
    )

    job_info = {
        "cron_schema": c,
        "task": job["task"],
        "kwargs": job["kwargs"],
        "next_time_to_run": next_time_to_run,
    }
    return render_template("job.html", job=job_info, version=__version__)


def make_df_with_links_to_id(
    objects, schema, url, col, col_value, df=None, **urlkwargs
):
    if df is None:
        df = pd.DataFrame(data=schema.dump(objects, many=True))
    if urlkwargs is None:
        urlkwargs = {}
    df[col] = df.apply(
        lambda x: "<a href='{}'>{}</a>".format(
            url_for(url, id=getattr(x, col_value), **urlkwargs), x[col]
        ),
        axis=1,
    )
    return df


@views_bp.route("/datastack/<datastack_name>")
@auth_requires_permission("view", table_arg="datastack_name")
def datastack_view(datastack_name):
    aligned_volume_name, pcg_table_name = get_relevant_datastack_info(datastack_name)
    session = sqlalchemy_cache.get(aligned_volume_name)

    version_query = session.query(AnalysisVersion).filter(
        AnalysisVersion.datastack == datastack_name
    )
    show_all = request.args.get("all", False) is not False
    if not show_all:
        version_query = version_query.filter(AnalysisVersion.valid == True)
    versions = version_query.order_by(AnalysisVersion.version.desc()).all()

    if len(versions) > 0:
        schema = AnalysisVersionSchema(many=True)
        column_order = schema.declared_fields.keys()
        df = pd.DataFrame(data=schema.dump(versions, many=True))

        df = make_df_with_links_to_id(
            objects=versions,
            schema=schema,
            url="views.version_error",
            col="status",
            col_value="version",
            df=df,
            datastack_name=datastack_name,
        )
        df = make_df_with_links_to_id(
            objects=versions,
            schema=schema,
            url="views.version_view",
            col="version",
            col_value="version",
            df=df,
            datastack_name=datastack_name,
        )
        df = df.reindex(columns=column_order)

        classes = ["table table-borderless"]
        with pd.option_context("display.max_colwidth", -1):
            output_html = df.to_html(
                escape=False, classes=classes, index=False, justify="left", border=0
            )
    else:
        output_html = ""

    return render_template(
        "datastack.html",
        datastack=datastack_name,
        table=output_html,
        version=__version__,
    )


@views_bp.route("/datastack/<datastack_name>/version/<int:id>/failed")
@auth_requires_permission("view", table_arg="datastack_name")
def version_error(datastack_name: str, id: int):
    aligned_volume_name, pcg_table_name = get_relevant_datastack_info(datastack_name)

    session = sqlalchemy_cache.get(aligned_volume_name)

    version = (
        session.query(AnalysisVersion).filter(AnalysisVersion.version == id).first()
    )
    error = (
        session.query(VersionErrorTable)
        .filter(VersionErrorTable.analysisversion_id == version.id)
        .first()
    )
    if error:
        schema = VersionErrorTableSchema()
        error_data = schema.dump(error)
        return render_template(
            "version_error.html",
            traceback=json.dumps(error_data["error"]),
            error_type=error_data["exception"],
            datastack=datastack_name,
            version=__version__,
            mat_version=version.version,
        )

    else:
        return render_template(
            "version_error.html",
            error_type=None,
            datastack=datastack_name,
            version=__version__,
            mat_version=version.version,
        )


@views_bp.route("/datastack/<datastack_name>/version/<int:id>")
@auth_requires_permission("view", table_arg="datastack_name")
def version_view(datastack_name: str, id: int):
    aligned_volume_name, pcg_table_name = get_relevant_datastack_info(datastack_name)

    session = sqlalchemy_cache.get(aligned_volume_name)

    version = (
        session.query(AnalysisVersion)
        .filter(AnalysisVersion.version == id)
        .filter(AnalysisVersion.datastack == datastack_name)
        .first()
    )

    table_query = session.query(AnalysisTable).filter(
        AnalysisTable.analysisversion == version
    )
    tables = table_query.all()
    schema = AnalysisTableSchema(many=True)

    df = make_df_with_links_to_id(
        objects=tables,
        schema=AnalysisTableSchema(many=True),
        url="views.table_view",
        col="id",
        col_value="id",
        datastack_name=datastack_name,
    )

    column_order = schema.declared_fields.keys()
    schema_url = "<a href='{}/schema/views/type/{}/view'>{}</a>"
    df["schema"] = df.schema.map(
        lambda x: schema_url.format(current_app.config["GLOBAL_SERVER_URL"], x, x)
    )
    df["table_name"] = df.table_name.map(
        lambda x: f"<a href='/annotation/views/aligned_volume/{aligned_volume_name}/table/{x}'>{x}</a>"
    )
    df = df.reindex(columns=column_order)

    logging.info(version)

    classes = ["table table-borderless"]
    with pd.option_context("display.max_colwidth", -1):
        output_html = df.to_html(
            escape=False, classes=classes, index=False, justify="left", border=0
        )

    return render_template(
        "version.html",
        datastack=datastack_name,
        analysisversion=version,
        table=output_html,
        version=__version__,
    )


@views_bp.route("/datastack/<datastack_name>/table/<int:id>")
@auth_requires_permission("view", table_arg="datastack_name")
def table_view(datastack_name, id: int):
    aligned_volume_name, pcg_table_name = get_relevant_datastack_info(datastack_name)

    session = sqlalchemy_cache.get(aligned_volume_name)
    table = session.query(AnalysisTable).filter(AnalysisTable.id == id).first()
    db = dynamic_annotation_cache.get_db(aligned_volume_name)
    check_read_permission(db, table.table_name)
    # mapping = {
    #     "synapse": url_for(
    #         "views.synapse_report", id=id, datastack_name=datastack_name
    #     ),
    #     "cell_type_local": url_for(
    #         "views.cell_type_local_report", id=id, datastack_name=datastack_name
    #     ),
    # }
    # if table.schema in mapping:
    #     return redirect(mapping[table.schema])
    # else:
    return redirect(
        url_for("views.generic_report", datastack_name=datastack_name, id=id)
    )


@views_bp.route("/datastack/<datastack_name>/table/<int:id>/cell_type_local")
@auth_requires_permission("view", table_arg="datastack_name")
def cell_type_local_report(datastack_name, id):
    aligned_volume_name, pcg_table_name = get_relevant_datastack_info(datastack_name)
    session = sqlalchemy_cache.get(aligned_volume_name)
    table = session.query(AnalysisTable).filter(AnalysisTable.id == id).first()
    db = dynamic_annotation_cache.get_db(aligned_volume_name)

    if not table:
        abort(404, "Table not found")
    if table.schema != "cell_type_local":
        abort(504, "this table is not a cell_type_local table")
    check_read_permission(db, table.table_name)

    Model, anno_metadata = make_flat_model(db, table)
    mat_db_name = f"{datastack_name}__mat{table.analysisversion.version}"
    matsession = sqlalchemy_cache.get(mat_db_name)

    n_annotations = (
        matsession.query(MaterializedMetadata)
        .filter(MaterializedMetadata.table_name == table.table_name)
        .first()
        .row_count
    )

    # AnnoCellTypeModel, SegCellTypeModel = schema_client.get_split_models(
    #     table.table_name, table.schema, pcg_table_name
    # )
    cell_type_merge_query = (
        matsession.query(
            Model.cell_type,
            func.count(Model.cell_type).label("num_cells"),
        )
        .group_by(Model.cell_type)
        .order_by(text("num_cells DESC"))
    ).limit(100)

    df = pd.read_sql(
        cell_type_merge_query.statement,
        sqlalchemy_cache.get_engine(mat_db_name),
        coerce_float=False,
    )
    classes = ["table table-borderless"]

    return render_template(
        "cell_type_local.html",
        version=__version__,
        schema_name=table.schema,
        n_annotations=n_annotations,
        table_name=table.table_name,
        dataset=table.analysisversion.datastack,
        table=df.to_html(
            escape=False, classes=classes, index=False, justify="left", border=0
        ),
    )


@views_bp.route("/datastack/<datastack_name>/table/<int:id>/synapse")
@auth_requires_permission("view", table_arg="datastack_name")
def synapse_report(datastack_name, id):
    synapse_task = get_synapse_info.s(datastack_name, id)
    task = synapse_task.apply_async()
    return redirect(
        url_for(
            "views.check_if_complete",
            datastack_name=datastack_name,
            id=id,
            task_id=str(task.id),
        )
    )


@views_bp.route("/datastack/<datastack_name>/table/<int:id>/synapse/<task_id>/loading")
@auth_requires_permission("view", table_arg="datastack_name")
def check_if_complete(datastack_name, id, task_id):
    res = AsyncResult(task_id, app=celery)
    if res.ready() is True:
        synapse_data = res.result

        return render_template(
            "synapses.html",
            synapses=synapse_data["synapses"],
            num_autapses=synapse_data["n_autapses"],
            num_no_root=synapse_data["n_no_root"],
            dataset=datastack_name,
            analysisversion=synapse_data["version"],
            version=__version__,
            table_name=synapse_data["table_name"],
            schema_name="synapse",
        )
    else:
        return render_template("loading.html", version=__version__)


@celery.task(name="process:get_synapse_info", acks_late=True, bind=True)
def get_synapse_info(self, datastack_name, id):
    aligned_volume_name, pcg_table_name = get_relevant_datastack_info(datastack_name)
    session = sqlalchemy_cache.get(aligned_volume_name)
    table = session.query(AnalysisTable).filter(AnalysisTable.id == id).first()
    if table.schema != "synapse":
        abort(504, "this table is not a synapse table")
    schema_client = DynamicSchemaClient()

    AnnoSynapseModel, SegSynapseModel = schema_client.get_split_models(
        table.table_name, table.schema, pcg_table_name
    )

    synapses = session.query(AnnoSynapseModel).count()

    n_autapses = (
        session.query(AnnoSynapseModel)
        .filter(SegSynapseModel.pre_pt_root_id == SegSynapseModel.post_pt_root_id)
        .filter(
            and_(
                SegSynapseModel.pre_pt_root_id != 0,
                SegSynapseModel.post_pt_root_id != 0,
            )
        )
        .count()
    )
    n_no_root = (
        session.query(AnnoSynapseModel)
        .filter(
            or_(
                SegSynapseModel.pre_pt_root_id == 0,
                SegSynapseModel.post_pt_root_id == 0,
            )
        )
        .count()
    )

    return {
        "table": table,
        "synapses": synapses,
        "n_autapses": n_autapses,
        "n_no_root": n_no_root,
        "version": table.analysisversion.version,
    }


@views_bp.route(
    "/datastack/<datastack_name>/table/<int:id>/generic", methods=("GET", "POST")
)
@auth_requires_permission("view", table_arg="datastack_name")
def generic_report(datastack_name, id):
    aligned_volume_name, pcg_table_name = get_relevant_datastack_info(datastack_name)
    session = sqlalchemy_cache.get(aligned_volume_name)
    table = session.query(AnalysisTable).filter(AnalysisTable.id == id).first()
    if table is None:
        abort(404, "this table does not exist")
    db = dynamic_annotation_cache.get_db(aligned_volume_name)
    check_read_permission(db, table.table_name)

    parent_version_id = table.analysisversion.parent_version
    if parent_version_id is not None:
        parent_version = session.query(AnalysisVersion).get(parent_version_id)
        target_version = datastack_name
        datastack_name = parent_version.datastack
        aligned_volume_name, pcg_table_name = get_relevant_datastack_info(datastack_name)

    mat_db_name = f"{datastack_name}__mat{table.analysisversion.version}"
    anno_metadata = db.database.get_table_metadata(table.table_name)

    qm = QueryManager(
        mat_db_name,
        segmentation_source=pcg_table_name,
        meta_db_name=aligned_volume_name,
        split_mode=not table.analysisversion.is_merged,
    )

    matsession = sqlalchemy_cache.get(mat_db_name)

    n_annotations = (
        matsession.query(MaterializedMetadata)
        .filter(MaterializedMetadata.table_name == table.table_name)
        .first()
        .row_count
    )
    qm.add_table(table.table_name)
    qm.select_all_columns(table.table_name)
    df, column_names = qm.execute_query()

    if request.method == "POST":
        pos_column = request.form["position"]
        grp_column = request.form["group"]
        if not grp_column:
            grp_column = None

        linked_cols = request.form.get("linked", None)
        print(pos_column, grp_column, linked_cols)
        data_res = [
            anno_metadata["voxel_resolution_x"],
            anno_metadata["voxel_resolution_y"],
            anno_metadata["voxel_resolution_z"],
        ]
        client = caveclient.CAVEclient(
            datastack_name, server_address=current_app.config["GLOBAL_SERVER_URL"]
        )
        sb = make_point_statebuilder(
            client,
            point_column=pos_column,
            group_column=grp_column,
            linked_seg_column=linked_cols,
            data_resolution=data_res,
        )
        url = package_state(
            df,
            sb,
            client,
            shorten="always",
            return_as="url",
            ngl_url=None,
            link_text="link",
        )

        return redirect(url)

    classes = ["table table-borderless"]
    with pd.option_context("display.max_colwidth", -1):
        output_html = df.to_html(
            escape=False,
            classes=classes,
            index=False,
            justify="left",
            border=0,
            table_id="datatable",
        )

    root_columns = [c for c in df.columns if c.endswith("_root_id")]
    pt_columns = [c for c in df.columns if c.endswith("_position")]
    sv_id_columns = [c for c in df.columns if c.endswith("_supervoxel_id")]
    id_valid = ["id", "valid"]
    all_system_cols = np.concatenate(
        [root_columns, pt_columns, sv_id_columns, id_valid]
    )
    other_columns = df.columns[~df.columns.isin(all_system_cols)]
    return render_template(
        "generic.html",
        pt_columns=pt_columns,
        root_columns=root_columns,
        other_columns=other_columns,
        dataset=datastack_name,
        analysisversion=table.analysisversion.version,
        version=__version__,
        table_name=table.table_name,
        schema_name=table.schema,
        n_annotations=n_annotations,
        anno_metadata=anno_metadata,
        table=output_html,
    )<|MERGE_RESOLUTION|>--- conflicted
+++ resolved
@@ -51,11 +51,7 @@
 import caveclient
 
 
-<<<<<<< HEAD
 __version__ = "4.27.0"
-=======
-__version__ = "4.26.3"
->>>>>>> 0582d8ef
 
 views_bp = Blueprint("views", __name__, url_prefix="/materialize/views")
 
@@ -485,7 +481,9 @@
         parent_version = session.query(AnalysisVersion).get(parent_version_id)
         target_version = datastack_name
         datastack_name = parent_version.datastack
-        aligned_volume_name, pcg_table_name = get_relevant_datastack_info(datastack_name)
+        aligned_volume_name, pcg_table_name = get_relevant_datastack_info(
+            datastack_name
+        )
 
     mat_db_name = f"{datastack_name}__mat{table.analysisversion.version}"
     anno_metadata = db.database.get_table_metadata(table.table_name)
