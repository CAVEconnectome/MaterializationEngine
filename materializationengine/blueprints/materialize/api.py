--- conflicted
+++ resolved
@@ -17,12 +17,9 @@
 from sqlalchemy.engine.url import make_url
 from sqlalchemy.exc import NoSuchTableError
 
-<<<<<<< HEAD
-__version__ = "3.0.3"
-=======
 
 __version__ = "3.2.1"
->>>>>>> dc70125d
+
 
 
 
