import datetime
import logging

from dynamicannotationdb.models import AnalysisTable, Base
from flask import abort, current_app, request
from flask_accepts import accepts
from flask_restx import Namespace, Resource, inputs, reqparse
from materializationengine.blueprints.reset_auth import reset_auth
from materializationengine.database import (
    create_session,
    dynamic_annotation_cache,
    sqlalchemy_cache,
)
from materializationengine.info_client import (
    get_aligned_volumes,
    get_datastack_info,
    get_relevant_datastack_info,
)
from dynamicannotationdb.models import AnalysisVersion
from materializationengine.schemas import AnalysisTableSchema, AnalysisVersionSchema
from middle_auth_client import auth_requires_admin, auth_requires_permission
from sqlalchemy import MetaData, Table
from sqlalchemy.engine.url import make_url
from sqlalchemy.exc import NoSuchTableError
from materializationengine.utils import check_write_permission


from materializationengine.blueprints.materialize.schemas import (
    VirtualVersionSchema,
    AnnotationIDListSchema,
)


<<<<<<< HEAD
__version__ = "4.13.1"
=======
__version__ = "4.12.6"
>>>>>>> 6c17c6a1


bulk_upload_parser = reqparse.RequestParser()
bulk_upload_parser.add_argument(
    "column_mapping", required=True, type=dict, location="json"
)
bulk_upload_parser.add_argument("project", required=True, type=str)
bulk_upload_parser.add_argument("file_path", required=True, type=str)
bulk_upload_parser.add_argument("schema", required=True, type=str)
bulk_upload_parser.add_argument("materialized_ts", type=float)

missing_chunk_parser = reqparse.RequestParser()
missing_chunk_parser.add_argument("chunks", required=True, type=list, location="json")
missing_chunk_parser.add_argument(
    "column_mapping", required=True, type=dict, location="json"
)
missing_chunk_parser.add_argument("project", required=True, type=str)
missing_chunk_parser.add_argument("file_path", required=True, type=str)
missing_chunk_parser.add_argument("schema", required=True, type=str)

get_roots_parser = reqparse.RequestParser()
get_roots_parser.add_argument(
    "lookup_all_root_ids", default=False, type=inputs.boolean
)

materialize_parser = reqparse.RequestParser()
materialize_parser.add_argument("days_to_expire", required=True, default=None, type=int)
materialize_parser.add_argument("merge_tables", required=True, type=inputs.boolean)

authorizations = {
    "apikey": {"type": "apiKey", "in": "query", "name": "middle_auth_token"}
}

mat_bp = Namespace(
    "Materialization Engine",
    authorizations=authorizations,
    description="Materialization Engine",
)


def check_aligned_volume(aligned_volume):
    aligned_volumes = get_aligned_volumes()
    if aligned_volume not in aligned_volumes:
        abort(400, f"aligned volume: {aligned_volume} not valid")


@mat_bp.route("/celery/test/<int:iterator_length>")
class TestWorkflowResource(Resource):
    @reset_auth
    @auth_requires_admin
    @mat_bp.doc("Test workflow pattern", security="apikey")
    def post(self, iterator_length: int = 50):
        """Test workflow

        Args:
            iterator_length (int): Number of parallel tasks to run. Default = 50
        """
        from materializationengine.workflows.dummy_workflow import start_test_workflow

        status = start_test_workflow.s(iterator_length).apply_async()
        return 200


@mat_bp.route("/workflow/status/active")
class ActiveTasksResource(Resource):
    @reset_auth
    @auth_requires_admin
    @mat_bp.doc("Get current actively running tasks", security="apikey")
    def get(self):
        """Get running tasks from celery"""
        from materializationengine.celery_worker import get_activate_tasks

        return get_activate_tasks()


@mat_bp.route("/workflow/status/locks")
class LockedTasksResource(Resource):
    @reset_auth
    @auth_requires_admin
    @mat_bp.doc("Get locked tasks", security="apikey")
    def get(self):
        """Get locked tasks from redis"""
        from materializationengine.celery_worker import inspect_locked_tasks

        ltdict = inspect_locked_tasks(release_locks=False)
        return {str(k): v for k, v in ltdict.items()}

    @reset_auth
    @auth_requires_admin
    @mat_bp.doc("Unlock locked tasks", security="apikey")
    def put(self):
        "Unlock locked tasks"
        from materializationengine.celery_worker import inspect_locked_tasks

        ltdict = inspect_locked_tasks(release_locks=True)
        return {str(k): v for k, v in ltdict.items()}


@mat_bp.route("/celery/status/queue")
class QueueResource(Resource):
    @reset_auth
    @auth_requires_admin
    @mat_bp.doc("Get task queue size", security="apikey")
    def get(self):
        """Get queued tasks for celery workers"""
        from materializationengine.celery_worker import get_celery_queue_items

        status = get_celery_queue_items("process")
        return status


@mat_bp.route("/celery/status/info")
class CeleryResource(Resource):
    @reset_auth
    @auth_requires_admin
    @mat_bp.doc("Get celery worker status", security="apikey")
    def get(self):
        """Get celery worker info"""
        from materializationengine.celery_worker import get_celery_worker_status

        status = get_celery_worker_status()
        return status


@mat_bp.route("/materialize/run/ingest_annotations/datastack/<string:datastack_name>")
class ProcessNewAnnotationsResource(Resource):
    @reset_auth
    @auth_requires_admin
    @mat_bp.doc("process new annotations workflow", security="apikey")
    def post(self, datastack_name: str):
        """Process newly added annotations and lookup segmentation data

        Args:
            datastack_name (str): name of datastack from infoservice
        """
        from materializationengine.workflows.ingest_new_annotations import (
            process_new_annotations_workflow,
        )

        datastack_info = get_datastack_info(datastack_name)
        process_new_annotations_workflow.s(datastack_info).apply_async()
        return 200


@mat_bp.route(
    "/materialize/run/lookup_svid/datastack/<string:datastack_name>/<string:table_name>"
)
class ProcessNewSVIDResource(Resource):
    @reset_auth
    @auth_requires_permission("edit", table_arg="datastack_name")
    @mat_bp.doc("process new svids workflow", security="apikey")
    @accepts("AnnotationIDList", schema=AnnotationIDListSchema, api=mat_bp)
    def post(self, datastack_name: str, table_name: str):
        """Process newly added annotations and lookup supervoxel data

        Args:
            datastack_name (str): name of datastack from infoservice
            table_name (str): name of table
        """
        from materializationengine.workflows.ingest_new_annotations import (
            ingest_table_svids,
        )

        if datastack_name not in current_app.config["DATASTACKS"]:
            abort(404, f"datastack {datastack_name} not configured for materialization")
        annotation_ids = request.parsed_obj.get("annotation_ids", None)
        datastack_info = get_datastack_info(datastack_name)

        info = ingest_table_svids.s(
            datastack_info, table_name, annotation_ids
        ).apply_async()
        return 200


@mat_bp.route(
    "/materialize/run/ingest_annotations/datastack/<string:datastack_name>/<string:table_name>"
)
class ProcessNewAnnotationsTableResource(Resource):
    @reset_auth
    @auth_requires_permission("edit", table_arg="datastack_name")
    @mat_bp.doc("process new annotations workflow", security="apikey")
    def post(self, datastack_name: str, table_name: str):
        """Process newly added annotations and lookup segmentation data

        Args:
            datastack_name (str): name of datastack from infoservice
            table_name (str): name of table
        """
        from materializationengine.workflows.ingest_new_annotations import (
            process_new_annotations_workflow,
        )

        datastack_info = get_datastack_info(datastack_name)
        db = dynamic_annotation_cache.get_db(datastack_info["aligned_volume"]["name"])
        check_write_permission(db, table_name)

        process_new_annotations_workflow.s(
            datastack_info, table_name=table_name
        ).apply_async()
        return 200


@mat_bp.route("/materialize/run/lookup_root_ids/datastack/<string:datastack_name>")
class LookupMissingRootIdsResource(Resource):
    @reset_auth
    @auth_requires_admin
    @mat_bp.doc("process new annotations workflow", security="apikey")
    def post(self, datastack_name: str):
        """Run workflow to lookup missing root ids and insert into database

        Args:
            datastack_name (str): name of datastack from infoservice
        """
        from materializationengine.workflows.ingest_new_annotations import (
            process_missing_roots_workflow,
        )

        datastack_info = get_datastack_info(datastack_name)
        process_missing_roots_workflow.s(datastack_info).apply_async()
        return 200


@mat_bp.route("/materialize/run/complete_workflow/datastack/<string:datastack_name>")
class CompleteWorkflowResource(Resource):
    @reset_auth
    @auth_requires_admin
    @mat_bp.expect(materialize_parser)
    @mat_bp.doc(
        "ingest segmentations > update roots and freeze materialization",
        security="apikey",
    )
    def post(self, datastack_name: str):
        """Create versioned materialization, finds missing segmentations and updates roots

        Args:
            datastack_name (str): name of datastack from infoservice
        """
        from materializationengine.workflows.complete_workflow import (
            run_complete_workflow,
        )

        datastack_info = get_datastack_info(datastack_name)

        args = materialize_parser.parse_args()
        days_to_expire = args["days_to_expire"]
        merge_tables = args["merge_tables"]

        datastack_info["database_expires"] = days_to_expire
        datastack_info["merge_tables"] = merge_tables
        run_complete_workflow.s(
            datastack_info, days_to_expire, merge_tables
        ).apply_async()
        return 200


@mat_bp.route("/materialize/run/create_frozen/datastack/<string:datastack_name>")
class CreateFrozenMaterializationResource(Resource):
    @reset_auth
    @auth_requires_admin
    @mat_bp.expect(materialize_parser)
    @mat_bp.doc("create frozen materialization", security="apikey")
    def post(self, datastack_name: str):
        """Create a new frozen (versioned) materialization

        Args:
            datastack_name (str): name of datastack from infoservice
        """
        from materializationengine.workflows.create_frozen_database import (
            create_versioned_materialization_workflow,
        )

        args = materialize_parser.parse_args()
        days_to_expire = args["days_to_expire"]
        merge_tables = args["merge_tables"]

        datastack_info = get_datastack_info(datastack_name)
        create_versioned_materialization_workflow.s(
            datastack_info, days_to_expire, merge_tables
        ).apply_async()
        return 200


@mat_bp.route("/materialize/run/update_roots/datastack/<string:datastack_name>")
class UpdateExpiredRootIdsResource(Resource):
    @reset_auth
    @auth_requires_admin
    @mat_bp.expect(get_roots_parser)
    @mat_bp.doc("Lookup root ids", security="apikey")
    def post(self, datastack_name: str):
        """Lookup root ids

        Args:
            datastack_name (str): name of datastack from infoservice
        """
        from materializationengine.workflows.update_root_ids import (
            expired_root_id_workflow,
        )

        datastack_info = get_datastack_info(datastack_name)

        args = get_roots_parser.parse_args()
        datastack_info["lookup_all_root_ids"] = args["lookup_all_root_ids"]

        expired_root_id_workflow.s(datastack_info).apply_async()
        return 200


@mat_bp.route("/materialize/run/update_database/datastack/<string:datastack_name>")
class UpdateLiveDatabaseResource(Resource):
    @reset_auth
    @auth_requires_admin
    @mat_bp.expect(get_roots_parser)
    @mat_bp.doc("Ingest new annotations and update expired root ids", security="apikey")
    def post(self, datastack_name: str):
        """Ingest new annotations and update expired root ids

        Args:
            datastack_name (str): name of datastack from infoservice
        """
        from materializationengine.workflows.update_database_workflow import (
            update_database_workflow,
        )

        datastack_info = get_datastack_info(datastack_name)

        args = get_roots_parser.parse_args()
        datastack_info["lookup_all_root_ids"] = args["lookup_all_root_ids"]

        update_database_workflow.s(datastack_info).apply_async()
        return 200


@mat_bp.expect(bulk_upload_parser)
@mat_bp.route(
    "/bulk_upload/upload/<string:datastack_name>/<string:table_name>/<string:segmentation_source>/<string:description>"
)
class BulkUploadResource(Resource):
    @reset_auth
    @auth_requires_admin
    @mat_bp.doc("bulk upload", security="apikey")
    def post(
        self,
        datastack_name: str,
        table_name: str,
        segmentation_source: str,
        description: str,
    ):
        """Run bulk upload from npy files

        Args:
            column_mappings (dict): dict mapping file names to column names in database
            project (str): bucket project path
            file_path (str): bucket project path
            schema (str): type of schema from emannotationschemas
            datastack_name (str): name of datastack from infoservice
            table_name (str): name of table in database to create
            segmentation_source (str): source of segmentation data
            description (str): text field added to annotation metadata table for reference
        """
        from materializationengine.workflows.bulk_upload import gcs_bulk_upload_workflow

        args = bulk_upload_parser.parse_args()

        bulk_upload_info = get_datastack_info(datastack_name)

        bulk_upload_info.update(
            {
                "column_mapping": args["column_mapping"],
                "project": args["project"],
                "file_path": args["file_path"],
                "schema": args["schema"],
                "datastack": datastack_name,
                "description": description,
                "annotation_table_name": table_name,
                "segmentation_source": segmentation_source,
                "materialized_ts": args["materialized_ts"],
            }
        )
        gcs_bulk_upload_workflow.s(bulk_upload_info).apply_async()
        return f"Datastack upload info : {bulk_upload_info}", 200


@mat_bp.expect(missing_chunk_parser)
@mat_bp.route(
    "/bulk_upload/missing_chunks/<string:datastack_name>/<string:table_name>/<string:segmentation_source>/<string:description>"
)
class InsertMissingChunks(Resource):
    @reset_auth
    @auth_requires_admin
    @mat_bp.doc("insert missing chunks", security="apikey")
    def post(
        self,
        datastack_name: str,
        table_name: str,
        segmentation_source: str,
        description: str,
    ):
        """Insert missing chunks of data into database

        Args:
            chunks (list): list mapping file names to column names in database
            datastack_name (str): name of datastack from infoservice
            table_name (str): name of table in database to create
            segmentation_source (str): source of segmentation data
            description (str): text field added to annotation metadata table for reference

        """
        from materializationengine.workflows.bulk_upload import gcs_insert_missing_data

        args = missing_chunk_parser.parse_args()

        bulk_upload_info = get_datastack_info(datastack_name)
        bulk_upload_info.update(
            {
                "chunks": args["chunks"],
                "column_mapping": args["column_mapping"],
                "project": args["project"],
                "file_path": args["file_path"],
                "schema": args["schema"],
                "datastack": datastack_name,
                "description": description,
                "annotation_table_name": table_name,
                "segmentation_source": segmentation_source,
            }
        )
        gcs_insert_missing_data.s(bulk_upload_info).apply_async()
        return f"Uploading : {datastack_name}", 200


@mat_bp.route("/aligned_volume/<aligned_volume_name>")
class DatasetResource(Resource):
    @reset_auth
    @auth_requires_admin
    @mat_bp.doc("get_aligned_volume_versions", security="apikey")
    def get(self, aligned_volume_name: str):
        db = dynamic_annotation_cache.get_db(aligned_volume_name)
        response = db.database.cached_session.query(
            AnalysisVersion.datastack
        ).distinct()
        aligned_volumes = [r._asdict() for r in response]
        return aligned_volumes


@mat_bp.route("/aligned_volumes/<aligned_volume_name>")
class VersionResource(Resource):
    @reset_auth
    @auth_requires_admin
    @mat_bp.doc("get_analysis_versions", security="apikey")
    def get(self, aligned_volume_name):
        check_aligned_volume(aligned_volume_name)
        session = sqlalchemy_cache.get(aligned_volume_name)

        response = (
            session.query(AnalysisVersion)
            .filter(AnalysisVersion.datastack == aligned_volume_name)
            .all()
        )
        schema = AnalysisVersionSchema(many=True)
        versions, error = schema.dump(response)
        logging.info(versions)
        if versions:
            return versions, 200
        else:
            logging.error(error)
            return abort(404)

    @reset_auth
    @auth_requires_admin
    @mat_bp.doc("setup new aligned volume database", security="apikey")
    def post(self, aligned_volume_name: str):
        """Create an aligned volume database
        Args:
            aligned_volume_name (str): name of aligned_volume from infoservice
        """
        check_aligned_volume(aligned_volume_name)
        aligned_vol_db = dynamic_annotation_cache.get_db(aligned_volume_name)

        base = Base
        base.metadata.bind = aligned_vol_db.engine
        base.metadata.create_all()
        return 200


@mat_bp.route("/aligned_volumes/<aligned_volume_name>/version/<version>")
class TableResource(Resource):
    @reset_auth
    @auth_requires_admin
    @mat_bp.doc("get_all_tables", security="apikey")
    def get(self, aligned_volume_name, version):
        check_aligned_volume(aligned_volume_name)
        session = sqlalchemy_cache.get(aligned_volume_name)

        response = (
            session.query(AnalysisTable)
            .filter(AnalysisTable.analysisversion)
            .filter(AnalysisVersion.version == version)
            .filter(AnalysisVersion.datastack == aligned_volume_name)
            .all()
        )
        schema = AnalysisTableSchema(many=True)
        tables, error = schema.dump(response)
        if tables:
            return tables, 200
        else:
            logging.error(error)
            return abort(404)


@mat_bp.route(
    "/aligned_volumes/<string:aligned_volume_name>/version/<int:version>/tablename/<string:tablename>"
)
class AnnotationResource(Resource):
    @reset_auth
    @auth_requires_admin
    @mat_bp.doc("get_top_materialized_annotations", security="apikey")
    def get(self, aligned_volume_name: str, version: int, tablename: str):
        check_aligned_volume(aligned_volume_name)
        SQL_URI_CONFIG = current_app.config["SQLALCHEMY_DATABASE_URI"]
        sql_base_uri = SQL_URI_CONFIG.rpartition("/")[0]
        sql_uri = make_url(f"{sql_base_uri}/{aligned_volume_name}")
        session, engine = create_session(sql_uri)
        metadata = MetaData()
        try:
            annotation_table = Table(
                tablename, metadata, autoload=True, autoload_with=engine
            )

        except NoSuchTableError as e:
            logging.error(f"No table exists {e}")
            return abort(404)
        response = session.query(annotation_table).limit(10).all()
        annotations = [r._asdict() for r in response]
        return (annotations, 200) if annotations else abort(404)


@mat_bp.route("/materialize/run/create_virtual/datastack")
class CreateVirtualPublicVersionResource(Resource):
    @reset_auth
    @auth_requires_admin
    @mat_bp.doc("create virtual materialization", security="apikey")
    @accepts("VirtualVersionSchema", schema=VirtualVersionSchema, api=mat_bp)
    def post(self):
        """Create a virtual version from an existing frozen version.

        Args:
            datastack_name (str): name of datastack
            version (int): version to make virtual copy

        """

        data = request.parsed_obj

        datastack_name = data.get("datastack_name")
        target_version = data.get("target_version")
        tables_to_include = data.get("tables_to_include")
        virtual_version_name = data.get("virtual_version_name")

        aligned_volume, pcg_table_name = get_relevant_datastack_info(datastack_name)

        if not tables_to_include:
            return abort(400, "No tables included")

        session = sqlalchemy_cache.get(aligned_volume)

        analysis_version = (
            session.query(AnalysisVersion)
            .filter(AnalysisVersion.version == target_version)
            .filter(AnalysisVersion.datastack == datastack_name)
            .one()
        )

        if not analysis_version.valid:
            return abort(404, f"Version {target_version} is not a valid version")

        included_tables = (
            session.query(AnalysisTable)
            .filter(AnalysisTable.analysisversion_id == analysis_version.id)
            .filter(AnalysisTable.table_name.in_(tables_to_include))
            .all()
        )
        if not included_tables:
            return abort(
                404,
                f"No tables {tables_to_include} found in target version {target_version}",
            )

        virtual_datastack_name = f"{virtual_version_name}"

        time_to_expire = analysis_version.expires_on - datetime.datetime.utcnow()
        if time_to_expire.days < 1000:
            expiration_timestamp = str(
                analysis_version.expires_on + datetime.timedelta(days=36525)
            )
        else:
            expiration_timestamp = analysis_version.expires_on

        virtual_analysis_version = AnalysisVersion(
            datastack=virtual_datastack_name,
            time_stamp=analysis_version.time_stamp,
            version=analysis_version.version,
            valid=True,
            expires_on=expiration_timestamp,
            parent_version=analysis_version.id,
            status="AVAILABLE",
        )

        session.add(virtual_analysis_version)
        session.flush()

        for table in included_tables:
            table = AnalysisTable(
                aligned_volume=aligned_volume,
                schema=table.schema,
                table_name=table.table_name,
                valid=True,
                created=table.created,
                analysisversion_id=virtual_analysis_version.id,
            )
            session.add(table)
        analysis_version.expires_on = expiration_timestamp

        try:
            session.commit()
        except Exception as e:
            session.rollback()
            logging.exception(f"SQL Error: {e}")
            raise e
        finally:
            session.close()
        return f"{virtual_datastack_name} created", 200<|MERGE_RESOLUTION|>--- conflicted
+++ resolved
@@ -31,11 +31,8 @@
 )
 
 
-<<<<<<< HEAD
+
 __version__ = "4.13.1"
-=======
-__version__ = "4.12.6"
->>>>>>> 6c17c6a1
 
 
 bulk_upload_parser = reqparse.RequestParser()
