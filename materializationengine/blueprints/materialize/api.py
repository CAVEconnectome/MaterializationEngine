import datetime
import logging

from dynamicannotationdb.models import AnalysisTable, Base
from flask import abort, current_app, request
from flask_accepts import accepts
from flask_restx import Namespace, Resource, inputs, reqparse
from materializationengine.blueprints.reset_auth import reset_auth
from materializationengine.database import (
    create_session,
    dynamic_annotation_cache,
    sqlalchemy_cache,
)
from materializationengine.info_client import (
    get_aligned_volumes,
    get_datastack_info,
    get_relevant_datastack_info,
)
from dynamicannotationdb.models import AnalysisVersion
from materializationengine.schemas import AnalysisTableSchema, AnalysisVersionSchema
from middle_auth_client import auth_requires_admin, auth_requires_permission
from sqlalchemy import MetaData, Table
from sqlalchemy.engine.url import make_url
from sqlalchemy.exc import NoSuchTableError
from materializationengine.utils import check_write_permission

from materializationengine.blueprints.materialize.schemas import VirtualVersionSchema

__version__ = "4.4.2"


bulk_upload_parser = reqparse.RequestParser()
bulk_upload_parser.add_argument(
    "column_mapping", required=True, type=dict, location="json"
)
bulk_upload_parser.add_argument("project", required=True, type=str)
bulk_upload_parser.add_argument("file_path", required=True, type=str)
bulk_upload_parser.add_argument("schema", required=True, type=str)
bulk_upload_parser.add_argument("materialized_ts", type=float)

missing_chunk_parser = reqparse.RequestParser()
missing_chunk_parser.add_argument("chunks", required=True, type=list, location="json")
missing_chunk_parser.add_argument(
    "column_mapping", required=True, type=dict, location="json"
)
missing_chunk_parser.add_argument("project", required=True, type=str)
missing_chunk_parser.add_argument("file_path", required=True, type=str)
missing_chunk_parser.add_argument("schema", required=True, type=str)

get_roots_parser = reqparse.RequestParser()
get_roots_parser.add_argument(
    "find_all_expired_roots", default=False, type=inputs.boolean
)

materialize_parser = reqparse.RequestParser()
materialize_parser.add_argument("days_to_expire", required=True, default=None, type=int)
materialize_parser.add_argument("merge_tables", required=True, type=inputs.boolean)


authorizations = {
    "apikey": {"type": "apiKey", "in": "query", "name": "middle_auth_token"}
}

mat_bp = Namespace(
    "Materialization Engine",
    authorizations=authorizations,
    description="Materialization Engine",
)


def check_aligned_volume(aligned_volume):
    aligned_volumes = get_aligned_volumes()
    if aligned_volume not in aligned_volumes:
        abort(400, f"aligned volume: {aligned_volume} not valid")


@mat_bp.route("/celery/test/<int:iterator_length>")
class TestWorkflowResource(Resource):
    @reset_auth
    @auth_requires_admin
    @mat_bp.doc("Test workflow pattern", security="apikey")
    def post(self, iterator_length: int = 50):
        """Test workflow

        Args:
            iterator_length (int): Number of parallel tasks to run. Default = 50
        """
        from materializationengine.workflows.dummy_workflow import start_test_workflow

        status = start_test_workflow.s(iterator_length).apply_async()
        return 200


@mat_bp.route("/workflow/status/active")
class ActiveTasksResource(Resource):
    @reset_auth
    @auth_requires_admin
    @mat_bp.doc("Get current actively running tasks", security="apikey")
    def get(self):
        """Get running tasks from celery"""
        from materializationengine.celery_worker import get_activate_tasks

        return get_activate_tasks()


@mat_bp.route("/workflow/status/locks")
class LockedTasksResource(Resource):
    @reset_auth
    @auth_requires_admin
    @mat_bp.doc("Get locked tasks", security="apikey")
    def get(self):
        """Get locked tasks from redis"""
        from materializationengine.celery_worker import inspect_locked_tasks

<<<<<<< HEAD
        ltdict= inspect_locked_tasks(release_locks=False)
        return {str(k):v for k,v in ltdict.items()}
       
=======
        return inspect_locked_tasks(release_locks=False)

>>>>>>> 0e614247
    @reset_auth
    @auth_requires_admin
    @mat_bp.doc("Unlock locked tasks", security="apikey")
    def put(self):
        "Unlock locked tasks"
        from materializationengine.celery_worker import inspect_locked_tasks

<<<<<<< HEAD
        
        ltdict= inspect_locked_tasks(release_locks=True)
        return {str(k):v for k,v in ltdict.items()}     
=======
        return inspect_locked_tasks(release_locks=True)
>>>>>>> 0e614247


@mat_bp.route("/celery/status/queue")
class QueueResource(Resource):
    @reset_auth
    @auth_requires_admin
    @mat_bp.doc("Get task queue size", security="apikey")
    def get(self):
        """Get queued tasks for celery workers"""
        from materializationengine.celery_worker import get_celery_queue_items

        status = get_celery_queue_items("process")
        return status


@mat_bp.route("/celery/status/info")
class CeleryResource(Resource):
    @reset_auth
    @auth_requires_admin
    @mat_bp.doc("Get celery worker status", security="apikey")
    def get(self):
        """Get celery worker info"""
        from materializationengine.celery_worker import get_celery_worker_status

        status = get_celery_worker_status()
        return status


@mat_bp.route("/materialize/run/ingest_annotations/datastack/<string:datastack_name>")
class ProcessNewAnnotationsResource(Resource):
    @reset_auth
    @auth_requires_admin
    @mat_bp.doc("process new annotations workflow", security="apikey")
    def post(self, datastack_name: str):
        """Process newly added annotations and lookup segmentation data

        Args:
            datastack_name (str): name of datastack from infoservice
        """
        from materializationengine.workflows.ingest_new_annotations import (
            process_new_annotations_workflow,
        )

        datastack_info = get_datastack_info(datastack_name)
        process_new_annotations_workflow.s(datastack_info).apply_async()
        return 200


@mat_bp.route(
    "/materialize/run/lookup_svid/datastack/<string:datastack_name>/<string:table_name>"
)
class ProcessNewSVIDResource(Resource):
    @reset_auth
    @auth_requires_admin
    @mat_bp.doc("process new svids workflow", security="apikey")
    def post(self, datastack_name: str, table_name: str):
        """Process newly added annotations and lookup supervoxel data

        Args:
            datastack_name (str): name of datastack from infoservice
            table_name (str): name of table
        """
        from materializationengine.workflows.ingest_new_annotations import (
            ingest_table_svids,
        )
        datastack_info = get_datastack_info(datastack_name)

        info = ingest_table_svids.s(datastack_info, table_name).apply_async()
        return 200


@mat_bp.route(
    "/materialize/run/ingest_annotations/datastack/<string:datastack_name>/<string:table_name>"
)
class ProcessNewAnnotationsTableResource(Resource):
    @reset_auth
    @auth_requires_permission("edit", table_arg="datastack_name")
    @mat_bp.doc("process new annotations workflow", security="apikey")
    def post(self, datastack_name: str, table_name: str):
        """Process newly added annotations and lookup segmentation data

        Args:
            datastack_name (str): name of datastack from infoservice
            table_name (str): name of table
        """
        from materializationengine.workflows.ingest_new_annotations import (
            process_new_annotations_workflow,
        )

        datastack_info = get_datastack_info(datastack_name)
        db = dynamic_annotation_cache.get_db(datastack_info["aligned_volume"]["name"])
        check_write_permission(db, table_name)

        process_new_annotations_workflow.s(
            datastack_info, table_name=table_name
        ).apply_async()
        return 200


@mat_bp.route("/materialize/run/lookup_root_ids/datastack/<string:datastack_name>")
class LookupMissingRootIdsResource(Resource):
    @reset_auth
    @auth_requires_admin
    @mat_bp.doc("process new annotations workflow", security="apikey")
    def post(self, datastack_name: str):
        """Run workflow to lookup missing root ids and insert into database

        Args:
            datastack_name (str): name of datastack from infoservice
        """
        from materializationengine.workflows.ingest_new_annotations import (
            process_missing_roots_workflow,
        )

        datastack_info = get_datastack_info(datastack_name)
        process_missing_roots_workflow.s(datastack_info).apply_async()
        return 200


@mat_bp.route("/materialize/run/complete_workflow/datastack/<string:datastack_name>")
class CompleteWorkflowResource(Resource):
    @reset_auth
    @auth_requires_admin
    @mat_bp.expect(materialize_parser)
    @mat_bp.doc(
        "ingest segmentations > update roots and freeze materialization",
        security="apikey",
    )
    def post(self, datastack_name: str):
        """Create versioned materialization, finds missing segmentations and updates roots

        Args:
            datastack_name (str): name of datastack from infoservice
        """
        from materializationengine.workflows.complete_workflow import (
            run_complete_workflow,
        )

        datastack_info = get_datastack_info(datastack_name)

        args = materialize_parser.parse_args()
        days_to_expire = args["days_to_expire"]
        merge_tables = args["merge_tables"]

        datastack_info["database_expires"] = days_to_expire
        datastack_info["merge_tables"] = merge_tables
        run_complete_workflow.s(
            datastack_info, days_to_expire, merge_tables
        ).apply_async()
        return 200


@mat_bp.route("/materialize/run/create_frozen/datastack/<string:datastack_name>")
class CreateFrozenMaterializationResource(Resource):
    @reset_auth
    @auth_requires_admin
    @mat_bp.expect(materialize_parser)
    @mat_bp.doc("create frozen materialization", security="apikey")
    def post(self, datastack_name: str):
        """Create a new frozen (versioned) materialization

        Args:
            datastack_name (str): name of datastack from infoservice
        """
        from materializationengine.workflows.create_frozen_database import (
            create_versioned_materialization_workflow,
        )

        args = materialize_parser.parse_args()
        days_to_expire = args["days_to_expire"]
        merge_tables = args["merge_tables"]

        datastack_info = get_datastack_info(datastack_name)
        create_versioned_materialization_workflow.s(
            datastack_info, days_to_expire, merge_tables
        ).apply_async()
        return 200


@mat_bp.route("/materialize/run/update_roots/datastack/<string:datastack_name>")
class UpdateExpiredRootIdsResource(Resource):
    @reset_auth
    @auth_requires_admin
    @mat_bp.expect(get_roots_parser)
    @mat_bp.doc("update expired root ids", security="apikey")
    def post(self, datastack_name: str):
        """Update expired root ids

        Args:
            datastack_name (str): name of datastack from infoservice
        """
        from materializationengine.workflows.update_root_ids import (
            expired_root_id_workflow,
        )

        datastack_info = get_datastack_info(datastack_name)

        args = get_roots_parser.parse_args()
        datastack_info["find_all_expired_roots"] = args["find_all_expired_roots"]

        expired_root_id_workflow.s(datastack_info).apply_async()
        return 200


@mat_bp.route("/materialize/run/update_database/datastack/<string:datastack_name>")
class UpdateLiveDatabaseResource(Resource):
    @reset_auth
    @auth_requires_admin
    @mat_bp.expect(get_roots_parser)
    @mat_bp.doc("Ingest new annotations and update expired root ids", security="apikey")
    def post(self, datastack_name: str):
        """Ingest new annotations and update expired root ids

        Args:
            datastack_name (str): name of datastack from infoservice
        """
        from materializationengine.workflows.update_database_workflow import (
            update_database_workflow,
        )

        datastack_info = get_datastack_info(datastack_name)

        args = get_roots_parser.parse_args()
        datastack_info["find_all_expired_roots"] = args["find_all_expired_roots"]

        update_database_workflow.s(datastack_info).apply_async()
        return 200


@mat_bp.expect(bulk_upload_parser)
@mat_bp.route(
    "/bulk_upload/upload/<string:datastack_name>/<string:table_name>/<string:segmentation_source>/<string:description>"
)
class BulkUploadResource(Resource):
    @reset_auth
    @auth_requires_admin
    @mat_bp.doc("bulk upload", security="apikey")
    def post(
        self,
        datastack_name: str,
        table_name: str,
        segmentation_source: str,
        description: str,
    ):
        """Run bulk upload from npy files

        Args:
            column_mappings (dict): dict mapping file names to column names in database
            project (str): bucket project path
            file_path (str): bucket project path
            schema (str): type of schema from emannotationschemas
            datastack_name (str): name of datastack from infoservice
            table_name (str): name of table in database to create
            segmentation_source (str): source of segmentation data
            description (str): text field added to annotation metadata table for reference
        """
        from materializationengine.workflows.bulk_upload import gcs_bulk_upload_workflow

        args = bulk_upload_parser.parse_args()

        bulk_upload_info = get_datastack_info(datastack_name)

        bulk_upload_info.update(
            {
                "column_mapping": args["column_mapping"],
                "project": args["project"],
                "file_path": args["file_path"],
                "schema": args["schema"],
                "datastack": datastack_name,
                "description": description,
                "annotation_table_name": table_name,
                "segmentation_source": segmentation_source,
                "materialized_ts": args["materialized_ts"],
            }
        )
        gcs_bulk_upload_workflow.s(bulk_upload_info).apply_async()
        return f"Datastack upload info : {bulk_upload_info}", 200


@mat_bp.expect(missing_chunk_parser)
@mat_bp.route(
    "/bulk_upload/missing_chunks/<string:datastack_name>/<string:table_name>/<string:segmentation_source>/<string:description>"
)
class InsertMissingChunks(Resource):
    @reset_auth
    @auth_requires_admin
    @mat_bp.doc("insert missing chunks", security="apikey")
    def post(
        self,
        datastack_name: str,
        table_name: str,
        segmentation_source: str,
        description: str,
    ):
        """Insert missing chunks of data into database

        Args:
            chunks (list): list mapping file names to column names in database
            datastack_name (str): name of datastack from infoservice
            table_name (str): name of table in database to create
            segmentation_source (str): source of segmentation data
            description (str): text field added to annotation metadata table for reference

        """
        from materializationengine.workflows.bulk_upload import gcs_insert_missing_data

        args = missing_chunk_parser.parse_args()

        bulk_upload_info = get_datastack_info(datastack_name)
        bulk_upload_info.update(
            {
                "chunks": args["chunks"],
                "column_mapping": args["column_mapping"],
                "project": args["project"],
                "file_path": args["file_path"],
                "schema": args["schema"],
                "datastack": datastack_name,
                "description": description,
                "annotation_table_name": table_name,
                "segmentation_source": segmentation_source,
            }
        )
        gcs_insert_missing_data.s(bulk_upload_info).apply_async()
        return f"Uploading : {datastack_name}", 200


@mat_bp.route("/aligned_volume/<aligned_volume_name>")
class DatasetResource(Resource):
    @reset_auth
    @auth_requires_admin
    @mat_bp.doc("get_aligned_volume_versions", security="apikey")
    def get(self, aligned_volume_name: str):
        db = dynamic_annotation_cache.get_db(aligned_volume_name)
        response = db.database.cached_session.query(
            AnalysisVersion.datastack
        ).distinct()
        aligned_volumes = [r._asdict() for r in response]
        return aligned_volumes


@mat_bp.route("/aligned_volumes/<aligned_volume_name>")
class VersionResource(Resource):
    @reset_auth
    @auth_requires_admin
    @mat_bp.doc("get_analysis_versions", security="apikey")
    def get(self, aligned_volume_name):
        check_aligned_volume(aligned_volume_name)
        session = sqlalchemy_cache.get(aligned_volume_name)

        response = (
            session.query(AnalysisVersion)
            .filter(AnalysisVersion.datastack == aligned_volume_name)
            .all()
        )
        schema = AnalysisVersionSchema(many=True)
        versions, error = schema.dump(response)
        logging.info(versions)
        if versions:
            return versions, 200
        else:
            logging.error(error)
            return abort(404)

    @reset_auth
    @auth_requires_admin
    @mat_bp.doc("setup new aligned volume database", security="apikey")
    def post(self, aligned_volume_name: str):
        """Create an aligned volume database
        Args:
            aligned_volume_name (str): name of aligned_volume from infoservice
        """
        check_aligned_volume(aligned_volume_name)
        aligned_vol_db = dynamic_annotation_cache.get_db(aligned_volume_name)

        base = Base
        base.metadata.bind = aligned_vol_db.engine
        base.metadata.create_all()
        return 200


@mat_bp.route("/aligned_volumes/<aligned_volume_name>/version/<version>")
class TableResource(Resource):
    @reset_auth
    @auth_requires_admin
    @mat_bp.doc("get_all_tables", security="apikey")
    def get(self, aligned_volume_name, version):
        check_aligned_volume(aligned_volume_name)
        session = sqlalchemy_cache.get(aligned_volume_name)

        response = (
            session.query(AnalysisTable)
            .filter(AnalysisTable.analysisversion)
            .filter(AnalysisVersion.version == version)
            .filter(AnalysisVersion.datastack == aligned_volume_name)
            .all()
        )
        schema = AnalysisTableSchema(many=True)
        tables, error = schema.dump(response)
        if tables:
            return tables, 200
        else:
            logging.error(error)
            return abort(404)


@mat_bp.route(
    "/aligned_volumes/<string:aligned_volume_name>/version/<int:version>/tablename/<string:tablename>"
)
class AnnotationResource(Resource):
    @reset_auth
    @auth_requires_admin
    @mat_bp.doc("get_top_materialized_annotations", security="apikey")
    def get(self, aligned_volume_name: str, version: int, tablename: str):
        check_aligned_volume(aligned_volume_name)
        SQL_URI_CONFIG = current_app.config["SQLALCHEMY_DATABASE_URI"]
        sql_base_uri = SQL_URI_CONFIG.rpartition("/")[0]
        sql_uri = make_url(f"{sql_base_uri}/{aligned_volume_name}")
        session, engine = create_session(sql_uri)
        metadata = MetaData()
        try:
            annotation_table = Table(
                tablename, metadata, autoload=True, autoload_with=engine
            )

        except NoSuchTableError as e:
            logging.error(f"No table exists {e}")
            return abort(404)
        response = session.query(annotation_table).limit(10).all()
        annotations = [r._asdict() for r in response]
        return (annotations, 200) if annotations else abort(404)


@mat_bp.route("/materialize/run/create_virtual/datastack")
class CreateVirtualPublicVersionResource(Resource):
    @reset_auth
    @auth_requires_admin
    @mat_bp.doc("create virtual materialization", security="apikey")
    @accepts("VirtualVersionSchema", schema=VirtualVersionSchema, api=mat_bp)
    def post(self):
        """Create a virtual version from an existing frozen version.

        Args:
            datastack_name (str): name of datastack
            version (int): version to make virtual copy

        """

        data = request.parsed_obj

        datastack_name = data.get("datastack_name")
        target_version = data.get("target_version")
        tables_to_include = data.get("tables_to_include")
        virtual_version_name = data.get("virtual_version_name")

        aligned_volume, pcg_table_name = get_relevant_datastack_info(datastack_name)

        if not tables_to_include:
            return abort(400, "No tables included")

        session = sqlalchemy_cache.get(aligned_volume)

        analysis_version = (
            session.query(AnalysisVersion)
            .filter(AnalysisVersion.version == target_version)
            .filter(AnalysisVersion.datastack == datastack_name)
            .one()
        )

        if not analysis_version.valid:
            return abort(404, f"Version {target_version} is not a valid version")

        included_tables = (
            session.query(AnalysisTable)
            .filter(AnalysisTable.analysisversion_id == analysis_version.id)
            .filter(AnalysisTable.table_name.in_(tables_to_include))
            .all()
        )
        if not included_tables:
            return abort(
                404,
                f"No tables {tables_to_include} found in target version {target_version}",
            )

        virtual_datastack_name = f"{virtual_version_name}_v{analysis_version.version}"

        time_to_expire = analysis_version.expires_on - datetime.datetime.utcnow()
        if time_to_expire.days < 1000:
            expiration_timestamp = str(
                analysis_version.expires_on + datetime.timedelta(days=36525)
            )
        else:
            expiration_timestamp = analysis_version.expires_on

        virtual_analysis_version = AnalysisVersion(
            datastack=virtual_datastack_name,
            time_stamp=analysis_version.time_stamp,
            version=analysis_version.version,
            valid=True,
            expires_on=expiration_timestamp,
            parent_version=analysis_version.id,
        )

        session.add(virtual_analysis_version)
        session.flush()

        for table in included_tables:
            table = AnalysisTable(
                aligned_volume=aligned_volume,
                schema=table.schema,
                table_name=table.table_name,
                valid=True,
                created=table.created,
                analysisversion_id=virtual_analysis_version.id,
            )
            session.add(table)
        analysis_version.expires_on = expiration_timestamp

        try:
            session.commit()
        except Exception as e:
            session.rollback()
            logging.exception(f"SQL Error: {e}")
            raise e
        finally:
            session.close()
        return f"{virtual_datastack_name} created", 200<|MERGE_RESOLUTION|>--- conflicted
+++ resolved
@@ -112,14 +112,9 @@
         """Get locked tasks from redis"""
         from materializationengine.celery_worker import inspect_locked_tasks
 
-<<<<<<< HEAD
-        ltdict= inspect_locked_tasks(release_locks=False)
-        return {str(k):v for k,v in ltdict.items()}
-       
-=======
-        return inspect_locked_tasks(release_locks=False)
-
->>>>>>> 0e614247
+        ltdict = inspect_locked_tasks(release_locks=False)
+        return {str(k): v for k, v in ltdict.items()}
+
     @reset_auth
     @auth_requires_admin
     @mat_bp.doc("Unlock locked tasks", security="apikey")
@@ -127,13 +122,8 @@
         "Unlock locked tasks"
         from materializationengine.celery_worker import inspect_locked_tasks
 
-<<<<<<< HEAD
-        
-        ltdict= inspect_locked_tasks(release_locks=True)
-        return {str(k):v for k,v in ltdict.items()}     
-=======
-        return inspect_locked_tasks(release_locks=True)
->>>>>>> 0e614247
+        ltdict = inspect_locked_tasks(release_locks=True)
+        return {str(k): v for k, v in ltdict.items()}
 
 
 @mat_bp.route("/celery/status/queue")
@@ -199,6 +189,7 @@
         from materializationengine.workflows.ingest_new_annotations import (
             ingest_table_svids,
         )
+
         datastack_info = get_datastack_info(datastack_name)
 
         info = ingest_table_svids.s(datastack_info, table_name).apply_async()
