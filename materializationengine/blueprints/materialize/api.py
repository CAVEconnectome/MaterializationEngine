import logging

import requests
from flask import abort, current_app
from flask_restx import Namespace, Resource, inputs, reqparse
from materializationengine.database import (
    create_session,
    dynamic_annotation_cache,
    sqlalchemy_cache,
)
from materializationengine.info_client import get_aligned_volumes
from materializationengine.blueprints.reset_auth import reset_auth
from materializationengine.models import AnalysisTable, AnalysisVersion, Base
from materializationengine.schemas import AnalysisTableSchema, AnalysisVersionSchema
from middle_auth_client import auth_required, auth_requires_admin
from sqlalchemy import MetaData, Table
from sqlalchemy.engine.url import make_url
from sqlalchemy.exc import NoSuchTableError

<<<<<<< HEAD
__version__ = "2.5.14"
=======
__version__ = "2.6.0"
>>>>>>> 3f383973


bulk_upload_parser = reqparse.RequestParser()
bulk_upload_parser.add_argument(
    "column_mapping", required=True, type=dict, location="json"
)
bulk_upload_parser.add_argument("project", required=True, type=str)
bulk_upload_parser.add_argument("file_path", required=True, type=str)
bulk_upload_parser.add_argument("schema", required=True, type=str)
bulk_upload_parser.add_argument("materialized_ts", type=float)

missing_chunk_parser = reqparse.RequestParser()
missing_chunk_parser.add_argument(
    "chunks", required=True, type=list, location="json")
missing_chunk_parser.add_argument(
    "column_mapping", required=True, type=dict, location="json"
)
missing_chunk_parser.add_argument("project", required=True, type=str)
missing_chunk_parser.add_argument("file_path", required=True, type=str)
missing_chunk_parser.add_argument("schema", required=True, type=str)

get_roots_parser = reqparse.RequestParser()
get_roots_parser.add_argument(
    "find_all_expired_roots", default=False, type=inputs.boolean
)

materialize_parser = reqparse.RequestParser()
materialize_parser.add_argument(
    "days_to_expire", required=True, default=None, type=int)


authorizations = {
    "apikey": {"type": "apiKey", "in": "query", "name": "middle_auth_token"}
}

mat_bp = Namespace(
    "Materialization Engine",
    authorizations=authorizations,
    description="Materialization Engine",
)


def check_aligned_volume(aligned_volume):
    aligned_volumes = get_aligned_volumes()
    if aligned_volume not in aligned_volumes:
        abort(400, f"aligned volume: {aligned_volume} not valid")


def get_datastack_info(datastack_name: str) -> dict:
    INFOSERVICE_ENDPOINT = current_app.config["INFOSERVICE_ENDPOINT"]
    url = INFOSERVICE_ENDPOINT + f"/api/v2/datastack/full/{datastack_name}"
    try:
        auth_header = {
            "Authorization": f"Bearer {current_app.config['AUTH_TOKEN']}"}
        r = requests.get(url, headers=auth_header)
        r.raise_for_status()
        logging.info(url)
        datastack_info = r.json()
        datastack_info["datastack"] = datastack_name
        return datastack_info
    except requests.exceptions.RequestException as e:
        logging.error(f"ERROR {e}. Cannot connect to {INFOSERVICE_ENDPOINT}")


@mat_bp.route("/celery/test/<int:iterator_length>")
class TestWorkflowResource(Resource):
    @reset_auth
    @auth_requires_admin
    @mat_bp.doc("Test workflow pattern", security="apikey")
    def post(self, iterator_length: int = 50):
        """Test workflow

        Args:
            iterator_length (int): Number of parallel tasks to run. Default = 50
        """
        from materializationengine.workflows.dummy_workflow import start_test_workflow

        status = start_test_workflow.s(iterator_length).apply_async()
        return 200


@mat_bp.route("/celery/status/queue")
class QueueResource(Resource):
    @reset_auth
    @auth_requires_admin
    @mat_bp.doc("Get task queue size", security="apikey")
    def get(self):
        """Get queued tasks for celery workers"""
        from materializationengine.celery_worker import get_celery_queue_items

        status = get_celery_queue_items("process")
        return status


@mat_bp.route("/celery/status/info")
class CeleryResource(Resource):
    @reset_auth
    @auth_requires_admin
    @mat_bp.doc("Get celery worker status", security="apikey")
    def get(self):
        """Get celery worker info"""
        from materializationengine.celery_worker import get_celery_worker_status

        status = get_celery_worker_status()
        return status


@mat_bp.route("/materialize/run/ingest_annotations/datastack/<string:datastack_name>")
class ProcessNewAnnotationsResource(Resource):
    @reset_auth
    @auth_requires_admin
    @mat_bp.doc("process new annotations workflow", security="apikey")
    def post(self, datastack_name: str):
        """Process newly added annotations and lookup segmentation data

        Args:
            datastack_name (str): name of datastack from infoservice
        """
        from materializationengine.workflows.ingest_new_annotations import (
            process_new_annotations_workflow,
        )

        datastack_info = get_datastack_info(datastack_name)
        process_new_annotations_workflow.s(datastack_info).apply_async()
        return 200


@mat_bp.route("/materialize/run/complete_workflow/datastack/<string:datastack_name>")
class CompleteWorkflowResource(Resource):
    @reset_auth
    @auth_requires_admin
    @mat_bp.expect(materialize_parser)
    @mat_bp.doc(
        "ingest segmentations > update roots and freeze materialization",
        security="apikey",
    )
    def post(self, datastack_name: str):
        """Create versioned materialization, finds missing segmentations and updates roots

        Args:
            datastack_name (str): name of datastack from infoservice
        """
        from materializationengine.workflows.complete_workflow import (
            run_complete_workflow,
        )

        datastack_info = get_datastack_info(datastack_name)
        args = materialize_parser.parse_args()
        days_to_expire = args["days_to_expire"]

        datastack_info["database_expires"] = days_to_expire

        run_complete_workflow.s(datastack_info, days_to_expire).apply_async()
        return 200


@mat_bp.route("/materialize/run/create_frozen/datastack/<string:datastack_name>")
class CreateFrozenMaterializationResource(Resource):
    @reset_auth
    @auth_requires_admin
    @mat_bp.expect(materialize_parser)
    @mat_bp.doc("create frozen materialization", security="apikey")
    def post(self, datastack_name: str):
        """Create a new frozen (versioned) materialization

        Args:
            datastack_name (str): name of datastack from infoservice
        """
        from materializationengine.workflows.create_frozen_database import (
            create_versioned_materialization_workflow,
        )

        args = materialize_parser.parse_args()
        days_to_expire = args["days_to_expire"]

        datastack_info = get_datastack_info(datastack_name)
        create_versioned_materialization_workflow.s(
            datastack_info, days_to_expire
        ).apply_async()
        return 200


@mat_bp.route("/materialize/run/update_roots/datastack/<string:datastack_name>")
class UpdateExpiredRootIdsResource(Resource):
    @reset_auth
    @auth_requires_admin
    @mat_bp.expect(get_roots_parser)
    @mat_bp.doc("update expired root ids", security="apikey")
    def post(self, datastack_name: str):
        """Update expired root ids

        Args:
            datastack_name (str): name of datastack from infoservice
        """
        from materializationengine.workflows.update_root_ids import (
            expired_root_id_workflow,
        )

        datastack_info = get_datastack_info(datastack_name)

        args = get_roots_parser.parse_args()
        datastack_info["find_all_expired_roots"] = args["find_all_expired_roots"]

        expired_root_id_workflow.s(datastack_info).apply_async()
        return 200


@mat_bp.expect(bulk_upload_parser)
@mat_bp.route(
    "/bulk_upload/upload/<string:datastack_name>/<string:table_name>/<string:segmentation_source>/<string:description>"
)
class BulkUploadResource(Resource):
    @reset_auth
    @auth_requires_admin
    @mat_bp.doc("bulk upload", security="apikey")
    def post(
        self,
        datastack_name: str,
        table_name: str,
        segmentation_source: str,
        description: str,
    ):
        """Run bulk upload from npy files

        Args:
            column_mappings (dict): dict mapping file names to column names in database
            project (str): bucket project path
            file_path (str): bucket project path
            schema (str): type of schema from emannotationschemas
            datastack_name (str): name of datastack from infoservice
            table_name (str): name of table in database to create
            segmentation_source (str): source of segmentation data
            description (str): text field added to annotation metadata table for reference
        """
        from materializationengine.workflows.bulk_upload import gcs_bulk_upload_workflow

        args = bulk_upload_parser.parse_args()

        bulk_upload_info = get_datastack_info(datastack_name)

        bulk_upload_info.update(
            {
                "column_mapping": args["column_mapping"],
                "project": args["project"],
                "file_path": args["file_path"],
                "schema": args["schema"],
                "datastack": datastack_name,
                "description": description,
                "annotation_table_name": table_name,
                "segmentation_source": segmentation_source,
                "materialized_ts": args["materialized_ts"],
            }
        )
        gcs_bulk_upload_workflow.s(bulk_upload_info).apply_async()
        return f"Datastack upload info : {bulk_upload_info}", 200


@mat_bp.expect(missing_chunk_parser)
@mat_bp.route(
    "/bulk_upload/missing_chunks/<string:datastack_name>/<string:table_name>/<string:segmentation_source>/<string:description>"
)
class InsertMissingChunks(Resource):
    @reset_auth
    @auth_requires_admin
    @mat_bp.doc("insert missing chunks", security="apikey")
    def post(
        self,
        datastack_name: str,
        table_name: str,
        segmentation_source: str,
        description: str,
    ):
        """Insert missing chunks of data into database

        Args:
            chunks (list): list mapping file names to column names in database
            datastack_name (str): name of datastack from infoservice
            table_name (str): name of table in database to create
            segmentation_source (str): source of segmentation data
            description (str): text field added to annotation metadata table for reference

        """
        from materializationengine.workflows.bulk_upload import gcs_insert_missing_data

        args = missing_chunk_parser.parse_args()

        bulk_upload_info = get_datastack_info(datastack_name)
        bulk_upload_info.update(
            {
                "chunks": args["chunks"],
                "column_mapping": args["column_mapping"],
                "project": args["project"],
                "file_path": args["file_path"],
                "schema": args["schema"],
                "datastack": datastack_name,
                "description": description,
                "annotation_table_name": table_name,
                "segmentation_source": segmentation_source,
            }
        )
        gcs_insert_missing_data.s(bulk_upload_info).apply_async()
        return f"Uploading : {datastack_name}", 200


@mat_bp.route("/aligned_volume/<aligned_volume_name>")
class DatasetResource(Resource):
    @reset_auth
    @auth_requires_admin
    @mat_bp.doc("get_aligned_volume_versions", security="apikey")
    def get(self, aligned_volume_name: str):
        db = dynamic_annotation_cache.get(aligned_volume_name)
        response = db.session.query(AnalysisVersion.datastack).distinct()
        aligned_volumes = [r._asdict() for r in response]
        return aligned_volumes


@mat_bp.route("/aligned_volumes/<aligned_volume_name>")
class VersionResource(Resource):
    @reset_auth
    @auth_requires_admin
    @mat_bp.doc("get_analysis_versions", security="apikey")
    def get(self, aligned_volume_name):
        check_aligned_volume(aligned_volume_name)
        session = sqlalchemy_cache.get(aligned_volume_name)

        response = (
            session.query(AnalysisVersion)
            .filter(AnalysisVersion.datastack == aligned_volume_name)
            .all()
        )
        schema = AnalysisVersionSchema(many=True)
        versions, error = schema.dump(response)
        logging.info(versions)
        if versions:
            return versions, 200
        else:
            logging.error(error)
            return abort(404)

    @reset_auth
    @auth_requires_admin
    @mat_bp.doc("setup new aligned volume database", security="apikey")
    def post(self, aligned_volume_name: str):
        """Create an aligned volume database
        Args:
            aligned_volume_name (str): name of aligned_volume from infoservice
        """
        check_aligned_volume(aligned_volume_name)
        aligned_vol_db = dynamic_annotation_cache.get_db(aligned_volume_name)

        base = Base
        base.metadata.bind = aligned_vol_db.engine
        base.metadata.create_all()
        return 200


@mat_bp.route("/aligned_volumes/<aligned_volume_name>/version/<version>")
class TableResource(Resource):
    @reset_auth
    @auth_requires_admin
    @mat_bp.doc("get_all_tables", security="apikey")
    def get(self, aligned_volume_name, version):
        check_aligned_volume(aligned_volume_name)
        session = sqlalchemy_cache.get(aligned_volume_name)

        response = (
            session.query(AnalysisTable)
            .filter(AnalysisTable.analysisversion)
            .filter(AnalysisVersion.version == version)
            .filter(AnalysisVersion.datastack == aligned_volume_name)
            .all()
        )
        schema = AnalysisTableSchema(many=True)
        tables, error = schema.dump(response)
        if tables:
            return tables, 200
        else:
            logging.error(error)
            return abort(404)


@mat_bp.route(
    "/aligned_volumes/<aligned_volume_name>/version/<version>/tablename/<tablename>"
)
class AnnotationResource(Resource):
    @reset_auth
    @auth_requires_admin
    @mat_bp.doc("get_top_materialized_annotations", security="apikey")
    def get(self, aligned_volume_name, version, tablename):
        check_aligned_volume(aligned_volume_name)
        SQL_URI_CONFIG = current_app.config["SQLALCHEMY_DATABASE_URI"]
        sql_base_uri = SQL_URI_CONFIG.rpartition("/")[0]
        sql_uri = make_url(f"{sql_base_uri}/{aligned_volume_name}")
        session, engine = create_session(sql_uri)
        metadata = MetaData()
        try:
            annotation_table = Table(
                tablename, metadata, autoload=True, autoload_with=engine
            )
        except NoSuchTableError as e:
            logging.error(f"No table exists {e}")
            return abort(404)
        response = session.query(annotation_table).limit(10).all()
        annotations = [r._asdict() for r in response]
        if annotations:
            return annotations, 200
        else:
            return abort(404)<|MERGE_RESOLUTION|>--- conflicted
+++ resolved
@@ -17,11 +17,8 @@
 from sqlalchemy.engine.url import make_url
 from sqlalchemy.exc import NoSuchTableError
 
-<<<<<<< HEAD
-__version__ = "2.5.14"
-=======
+
 __version__ = "2.6.0"
->>>>>>> 3f383973
 
 
 bulk_upload_parser = reqparse.RequestParser()
