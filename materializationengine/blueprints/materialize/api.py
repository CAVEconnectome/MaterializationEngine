import datetime
import logging

from dynamicannotationdb.models import AnalysisTable, Base
from flask import abort, current_app, request
from flask_accepts import accepts
from flask_restx import Namespace, Resource, inputs, reqparse
from materializationengine.blueprints.reset_auth import reset_auth
from materializationengine.database import (
    create_session,
    dynamic_annotation_cache,
    sqlalchemy_cache,
)
from materializationengine.info_client import (
    get_aligned_volumes,
    get_datastack_info,
    get_relevant_datastack_info,
)
from dynamicannotationdb.models import AnalysisVersion
from materializationengine.schemas import AnalysisTableSchema, AnalysisVersionSchema
from middle_auth_client import auth_requires_admin, auth_requires_permission
from sqlalchemy import MetaData, Table
from sqlalchemy.engine.url import make_url
from sqlalchemy.exc import NoSuchTableError
from materializationengine.utils import check_write_permission

from materializationengine.blueprints.materialize.schemas import VirtualVersionSchema

<<<<<<< HEAD
__version__ = "4.5.0"
=======
__version__ = "4.5.3"
>>>>>>> 299a4010


bulk_upload_parser = reqparse.RequestParser()
bulk_upload_parser.add_argument(
    "column_mapping", required=True, type=dict, location="json"
)
bulk_upload_parser.add_argument("project", required=True, type=str)
bulk_upload_parser.add_argument("file_path", required=True, type=str)
bulk_upload_parser.add_argument("schema", required=True, type=str)
bulk_upload_parser.add_argument("materialized_ts", type=float)

missing_chunk_parser = reqparse.RequestParser()
missing_chunk_parser.add_argument("chunks", required=True, type=list, location="json")
missing_chunk_parser.add_argument(
    "column_mapping", required=True, type=dict, location="json"
)
missing_chunk_parser.add_argument("project", required=True, type=str)
missing_chunk_parser.add_argument("file_path", required=True, type=str)
missing_chunk_parser.add_argument("schema", required=True, type=str)

get_roots_parser = reqparse.RequestParser()
get_roots_parser.add_argument(
    "find_all_expired_roots", default=False, type=inputs.boolean
)

materialize_parser = reqparse.RequestParser()
materialize_parser.add_argument("days_to_expire", required=True, default=None, type=int)
materialize_parser.add_argument("merge_tables", required=True, type=inputs.boolean)


authorizations = {
    "apikey": {"type": "apiKey", "in": "query", "name": "middle_auth_token"}
}

mat_bp = Namespace(
    "Materialization Engine",
    authorizations=authorizations,
    description="Materialization Engine",
)


def check_aligned_volume(aligned_volume):
    aligned_volumes = get_aligned_volumes()
    if aligned_volume not in aligned_volumes:
        abort(400, f"aligned volume: {aligned_volume} not valid")


@mat_bp.route("/celery/test/<int:iterator_length>")
class TestWorkflowResource(Resource):
    @reset_auth
    @auth_requires_admin
    @mat_bp.doc("Test workflow pattern", security="apikey")
    def post(self, iterator_length: int = 50):
        """Test workflow

        Args:
            iterator_length (int): Number of parallel tasks to run. Default = 50
        """
        from materializationengine.workflows.dummy_workflow import start_test_workflow

        status = start_test_workflow.s(iterator_length).apply_async()
        return 200


@mat_bp.route("/workflow/status/active")
class ActiveTasksResource(Resource):
    @reset_auth
    @auth_requires_admin
    @mat_bp.doc("Get current actively running tasks", security="apikey")
    def get(self):
        """Get running tasks from celery"""
        from materializationengine.celery_worker import get_activate_tasks

        return get_activate_tasks()


@mat_bp.route("/workflow/status/locks")
class LockedTasksResource(Resource):
    @reset_auth
    @auth_requires_admin
    @mat_bp.doc("Get locked tasks", security="apikey")
    def get(self):
        """Get locked tasks from redis"""
        from materializationengine.celery_worker import inspect_locked_tasks

        ltdict = inspect_locked_tasks(release_locks=False)
        return {str(k): v for k, v in ltdict.items()}

    @reset_auth
    @auth_requires_admin
    @mat_bp.doc("Unlock locked tasks", security="apikey")
    def put(self):
        "Unlock locked tasks"
        from materializationengine.celery_worker import inspect_locked_tasks

        ltdict = inspect_locked_tasks(release_locks=True)
        return {str(k): v for k, v in ltdict.items()}


@mat_bp.route("/celery/status/queue")
class QueueResource(Resource):
    @reset_auth
    @auth_requires_admin
    @mat_bp.doc("Get task queue size", security="apikey")
    def get(self):
        """Get queued tasks for celery workers"""
        from materializationengine.celery_worker import get_celery_queue_items

        status = get_celery_queue_items("process")
        return status


@mat_bp.route("/celery/status/info")
class CeleryResource(Resource):
    @reset_auth
    @auth_requires_admin
    @mat_bp.doc("Get celery worker status", security="apikey")
    def get(self):
        """Get celery worker info"""
        from materializationengine.celery_worker import get_celery_worker_status

        status = get_celery_worker_status()
        return status


@mat_bp.route("/materialize/run/ingest_annotations/datastack/<string:datastack_name>")
class ProcessNewAnnotationsResource(Resource):
    @reset_auth
    @auth_requires_admin
    @mat_bp.doc("process new annotations workflow", security="apikey")
    def post(self, datastack_name: str):
        """Process newly added annotations and lookup segmentation data

        Args:
            datastack_name (str): name of datastack from infoservice
        """
        from materializationengine.workflows.ingest_new_annotations import (
            process_new_annotations_workflow,
        )

        datastack_info = get_datastack_info(datastack_name)
        process_new_annotations_workflow.s(datastack_info).apply_async()
        return 200


@mat_bp.route(
    "/materialize/run/lookup_svid/datastack/<string:datastack_name>/<string:table_name>"
)
class ProcessNewSVIDResource(Resource):
    @reset_auth
    @auth_requires_admin
    @mat_bp.doc("process new svids workflow", security="apikey")
    def post(self, datastack_name: str, table_name: str):
        """Process newly added annotations and lookup supervoxel data

        Args:
            datastack_name (str): name of datastack from infoservice
            table_name (str): name of table
        """
        from materializationengine.workflows.ingest_new_annotations import (
            ingest_table_svids,
        )

        if datastack_name not in current_app.config["DATASTACKS"]:
            abort(404, f"datastack {datastack_name} not configured for materialization")
        datastack_info = get_datastack_info(datastack_name)

        info = ingest_table_svids.s(datastack_info, table_name).apply_async()
        return 200


@mat_bp.route(
    "/materialize/run/ingest_annotations/datastack/<string:datastack_name>/<string:table_name>"
)
class ProcessNewAnnotationsTableResource(Resource):
    @reset_auth
    @auth_requires_permission("edit", table_arg="datastack_name")
    @mat_bp.doc("process new annotations workflow", security="apikey")
    def post(self, datastack_name: str, table_name: str):
        """Process newly added annotations and lookup segmentation data

        Args:
            datastack_name (str): name of datastack from infoservice
            table_name (str): name of table
        """
        from materializationengine.workflows.ingest_new_annotations import (
            process_new_annotations_workflow,
        )

        datastack_info = get_datastack_info(datastack_name)
        db = dynamic_annotation_cache.get_db(datastack_info["aligned_volume"]["name"])
        check_write_permission(db, table_name)

        process_new_annotations_workflow.s(
            datastack_info, table_name=table_name
        ).apply_async()
        return 200


@mat_bp.route("/materialize/run/lookup_root_ids/datastack/<string:datastack_name>")
class LookupMissingRootIdsResource(Resource):
    @reset_auth
    @auth_requires_admin
    @mat_bp.doc("process new annotations workflow", security="apikey")
    def post(self, datastack_name: str):
        """Run workflow to lookup missing root ids and insert into database

        Args:
            datastack_name (str): name of datastack from infoservice
        """
        from materializationengine.workflows.ingest_new_annotations import (
            process_missing_roots_workflow,
        )

        datastack_info = get_datastack_info(datastack_name)
        process_missing_roots_workflow.s(datastack_info).apply_async()
        return 200


@mat_bp.route("/materialize/run/complete_workflow/datastack/<string:datastack_name>")
class CompleteWorkflowResource(Resource):
    @reset_auth
    @auth_requires_admin
    @mat_bp.expect(materialize_parser)
    @mat_bp.doc(
        "ingest segmentations > update roots and freeze materialization",
        security="apikey",
    )
    def post(self, datastack_name: str):
        """Create versioned materialization, finds missing segmentations and updates roots

        Args:
            datastack_name (str): name of datastack from infoservice
        """
        from materializationengine.workflows.complete_workflow import (
            run_complete_workflow,
        )

        datastack_info = get_datastack_info(datastack_name)

        args = materialize_parser.parse_args()
        days_to_expire = args["days_to_expire"]
        merge_tables = args["merge_tables"]

        datastack_info["database_expires"] = days_to_expire
        datastack_info["merge_tables"] = merge_tables
        run_complete_workflow.s(
            datastack_info, days_to_expire, merge_tables
        ).apply_async()
        return 200


@mat_bp.route("/materialize/run/create_frozen/datastack/<string:datastack_name>")
class CreateFrozenMaterializationResource(Resource):
    @reset_auth
    @auth_requires_admin
    @mat_bp.expect(materialize_parser)
    @mat_bp.doc("create frozen materialization", security="apikey")
    def post(self, datastack_name: str):
        """Create a new frozen (versioned) materialization

        Args:
            datastack_name (str): name of datastack from infoservice
        """
        from materializationengine.workflows.create_frozen_database import (
            create_versioned_materialization_workflow,
        )

        args = materialize_parser.parse_args()
        days_to_expire = args["days_to_expire"]
        merge_tables = args["merge_tables"]

        datastack_info = get_datastack_info(datastack_name)
        create_versioned_materialization_workflow.s(
            datastack_info, days_to_expire, merge_tables
        ).apply_async()
        return 200


@mat_bp.route("/materialize/run/update_roots/datastack/<string:datastack_name>")
class UpdateExpiredRootIdsResource(Resource):
    @reset_auth
    @auth_requires_admin
    @mat_bp.expect(get_roots_parser)
    @mat_bp.doc("update expired root ids", security="apikey")
    def post(self, datastack_name: str):
        """Update expired root ids

        Args:
            datastack_name (str): name of datastack from infoservice
        """
        from materializationengine.workflows.update_root_ids import (
            expired_root_id_workflow,
        )

        datastack_info = get_datastack_info(datastack_name)

        args = get_roots_parser.parse_args()
        datastack_info["find_all_expired_roots"] = args["find_all_expired_roots"]

        expired_root_id_workflow.s(datastack_info).apply_async()
        return 200


@mat_bp.route("/materialize/run/update_database/datastack/<string:datastack_name>")
class UpdateLiveDatabaseResource(Resource):
    @reset_auth
    @auth_requires_admin
    @mat_bp.expect(get_roots_parser)
    @mat_bp.doc("Ingest new annotations and update expired root ids", security="apikey")
    def post(self, datastack_name: str):
        """Ingest new annotations and update expired root ids

        Args:
            datastack_name (str): name of datastack from infoservice
        """
        from materializationengine.workflows.update_database_workflow import (
            update_database_workflow,
        )

        datastack_info = get_datastack_info(datastack_name)

        args = get_roots_parser.parse_args()
        datastack_info["find_all_expired_roots"] = args["find_all_expired_roots"]

        update_database_workflow.s(datastack_info).apply_async()
        return 200


@mat_bp.expect(bulk_upload_parser)
@mat_bp.route(
    "/bulk_upload/upload/<string:datastack_name>/<string:table_name>/<string:segmentation_source>/<string:description>"
)
class BulkUploadResource(Resource):
    @reset_auth
    @auth_requires_admin
    @mat_bp.doc("bulk upload", security="apikey")
    def post(
        self,
        datastack_name: str,
        table_name: str,
        segmentation_source: str,
        description: str,
    ):
        """Run bulk upload from npy files

        Args:
            column_mappings (dict): dict mapping file names to column names in database
            project (str): bucket project path
            file_path (str): bucket project path
            schema (str): type of schema from emannotationschemas
            datastack_name (str): name of datastack from infoservice
            table_name (str): name of table in database to create
            segmentation_source (str): source of segmentation data
            description (str): text field added to annotation metadata table for reference
        """
        from materializationengine.workflows.bulk_upload import gcs_bulk_upload_workflow

        args = bulk_upload_parser.parse_args()

        bulk_upload_info = get_datastack_info(datastack_name)

        bulk_upload_info.update(
            {
                "column_mapping": args["column_mapping"],
                "project": args["project"],
                "file_path": args["file_path"],
                "schema": args["schema"],
                "datastack": datastack_name,
                "description": description,
                "annotation_table_name": table_name,
                "segmentation_source": segmentation_source,
                "materialized_ts": args["materialized_ts"],
            }
        )
        gcs_bulk_upload_workflow.s(bulk_upload_info).apply_async()
        return f"Datastack upload info : {bulk_upload_info}", 200


@mat_bp.expect(missing_chunk_parser)
@mat_bp.route(
    "/bulk_upload/missing_chunks/<string:datastack_name>/<string:table_name>/<string:segmentation_source>/<string:description>"
)
class InsertMissingChunks(Resource):
    @reset_auth
    @auth_requires_admin
    @mat_bp.doc("insert missing chunks", security="apikey")
    def post(
        self,
        datastack_name: str,
        table_name: str,
        segmentation_source: str,
        description: str,
    ):
        """Insert missing chunks of data into database

        Args:
            chunks (list): list mapping file names to column names in database
            datastack_name (str): name of datastack from infoservice
            table_name (str): name of table in database to create
            segmentation_source (str): source of segmentation data
            description (str): text field added to annotation metadata table for reference

        """
        from materializationengine.workflows.bulk_upload import gcs_insert_missing_data

        args = missing_chunk_parser.parse_args()

        bulk_upload_info = get_datastack_info(datastack_name)
        bulk_upload_info.update(
            {
                "chunks": args["chunks"],
                "column_mapping": args["column_mapping"],
                "project": args["project"],
                "file_path": args["file_path"],
                "schema": args["schema"],
                "datastack": datastack_name,
                "description": description,
                "annotation_table_name": table_name,
                "segmentation_source": segmentation_source,
            }
        )
        gcs_insert_missing_data.s(bulk_upload_info).apply_async()
        return f"Uploading : {datastack_name}", 200


@mat_bp.route("/aligned_volume/<aligned_volume_name>")
class DatasetResource(Resource):
    @reset_auth
    @auth_requires_admin
    @mat_bp.doc("get_aligned_volume_versions", security="apikey")
    def get(self, aligned_volume_name: str):
        db = dynamic_annotation_cache.get_db(aligned_volume_name)
        response = db.database.cached_session.query(
            AnalysisVersion.datastack
        ).distinct()
        aligned_volumes = [r._asdict() for r in response]
        return aligned_volumes


@mat_bp.route("/aligned_volumes/<aligned_volume_name>")
class VersionResource(Resource):
    @reset_auth
    @auth_requires_admin
    @mat_bp.doc("get_analysis_versions", security="apikey")
    def get(self, aligned_volume_name):
        check_aligned_volume(aligned_volume_name)
        session = sqlalchemy_cache.get(aligned_volume_name)

        response = (
            session.query(AnalysisVersion)
            .filter(AnalysisVersion.datastack == aligned_volume_name)
            .all()
        )
        schema = AnalysisVersionSchema(many=True)
        versions, error = schema.dump(response)
        logging.info(versions)
        if versions:
            return versions, 200
        else:
            logging.error(error)
            return abort(404)

    @reset_auth
    @auth_requires_admin
    @mat_bp.doc("setup new aligned volume database", security="apikey")
    def post(self, aligned_volume_name: str):
        """Create an aligned volume database
        Args:
            aligned_volume_name (str): name of aligned_volume from infoservice
        """
        check_aligned_volume(aligned_volume_name)
        aligned_vol_db = dynamic_annotation_cache.get_db(aligned_volume_name)

        base = Base
        base.metadata.bind = aligned_vol_db.engine
        base.metadata.create_all()
        return 200


@mat_bp.route("/aligned_volumes/<aligned_volume_name>/version/<version>")
class TableResource(Resource):
    @reset_auth
    @auth_requires_admin
    @mat_bp.doc("get_all_tables", security="apikey")
    def get(self, aligned_volume_name, version):
        check_aligned_volume(aligned_volume_name)
        session = sqlalchemy_cache.get(aligned_volume_name)

        response = (
            session.query(AnalysisTable)
            .filter(AnalysisTable.analysisversion)
            .filter(AnalysisVersion.version == version)
            .filter(AnalysisVersion.datastack == aligned_volume_name)
            .all()
        )
        schema = AnalysisTableSchema(many=True)
        tables, error = schema.dump(response)
        if tables:
            return tables, 200
        else:
            logging.error(error)
            return abort(404)


@mat_bp.route(
    "/aligned_volumes/<string:aligned_volume_name>/version/<int:version>/tablename/<string:tablename>"
)
class AnnotationResource(Resource):
    @reset_auth
    @auth_requires_admin
    @mat_bp.doc("get_top_materialized_annotations", security="apikey")
    def get(self, aligned_volume_name: str, version: int, tablename: str):
        check_aligned_volume(aligned_volume_name)
        SQL_URI_CONFIG = current_app.config["SQLALCHEMY_DATABASE_URI"]
        sql_base_uri = SQL_URI_CONFIG.rpartition("/")[0]
        sql_uri = make_url(f"{sql_base_uri}/{aligned_volume_name}")
        session, engine = create_session(sql_uri)
        metadata = MetaData()
        try:
            annotation_table = Table(
                tablename, metadata, autoload=True, autoload_with=engine
            )

        except NoSuchTableError as e:
            logging.error(f"No table exists {e}")
            return abort(404)
        response = session.query(annotation_table).limit(10).all()
        annotations = [r._asdict() for r in response]
        return (annotations, 200) if annotations else abort(404)


@mat_bp.route("/materialize/run/create_virtual/datastack")
class CreateVirtualPublicVersionResource(Resource):
    @reset_auth
    @auth_requires_admin
    @mat_bp.doc("create virtual materialization", security="apikey")
    @accepts("VirtualVersionSchema", schema=VirtualVersionSchema, api=mat_bp)
    def post(self):
        """Create a virtual version from an existing frozen version.

        Args:
            datastack_name (str): name of datastack
            version (int): version to make virtual copy

        """

        data = request.parsed_obj

        datastack_name = data.get("datastack_name")
        target_version = data.get("target_version")
        tables_to_include = data.get("tables_to_include")
        virtual_version_name = data.get("virtual_version_name")

        aligned_volume, pcg_table_name = get_relevant_datastack_info(datastack_name)

        if not tables_to_include:
            return abort(400, "No tables included")

        session = sqlalchemy_cache.get(aligned_volume)

        analysis_version = (
            session.query(AnalysisVersion)
            .filter(AnalysisVersion.version == target_version)
            .filter(AnalysisVersion.datastack == datastack_name)
            .one()
        )

        if not analysis_version.valid:
            return abort(404, f"Version {target_version} is not a valid version")

        included_tables = (
            session.query(AnalysisTable)
            .filter(AnalysisTable.analysisversion_id == analysis_version.id)
            .filter(AnalysisTable.table_name.in_(tables_to_include))
            .all()
        )
        if not included_tables:
            return abort(
                404,
                f"No tables {tables_to_include} found in target version {target_version}",
            )

        virtual_datastack_name = f"{virtual_version_name}_v{analysis_version.version}"

        time_to_expire = analysis_version.expires_on - datetime.datetime.utcnow()
        if time_to_expire.days < 1000:
            expiration_timestamp = str(
                analysis_version.expires_on + datetime.timedelta(days=36525)
            )
        else:
            expiration_timestamp = analysis_version.expires_on

        virtual_analysis_version = AnalysisVersion(
            datastack=virtual_datastack_name,
            time_stamp=analysis_version.time_stamp,
            version=analysis_version.version,
            valid=True,
            expires_on=expiration_timestamp,
            parent_version=analysis_version.id,
        )

        session.add(virtual_analysis_version)
        session.flush()

        for table in included_tables:
            table = AnalysisTable(
                aligned_volume=aligned_volume,
                schema=table.schema,
                table_name=table.table_name,
                valid=True,
                created=table.created,
                analysisversion_id=virtual_analysis_version.id,
            )
            session.add(table)
        analysis_version.expires_on = expiration_timestamp

        try:
            session.commit()
        except Exception as e:
            session.rollback()
            logging.exception(f"SQL Error: {e}")
            raise e
        finally:
            session.close()
        return f"{virtual_datastack_name} created", 200<|MERGE_RESOLUTION|>--- conflicted
+++ resolved
@@ -26,11 +26,9 @@
 
 from materializationengine.blueprints.materialize.schemas import VirtualVersionSchema
 
-<<<<<<< HEAD
-__version__ = "4.5.0"
-=======
+
 __version__ = "4.5.3"
->>>>>>> 299a4010
+
 
 
 bulk_upload_parser = reqparse.RequestParser()
