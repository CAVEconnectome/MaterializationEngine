--- conflicted
+++ resolved
@@ -35,11 +35,7 @@
 )
 
 
-<<<<<<< HEAD
-__version__ = "4.36.2"
-=======
 __version__ = "4.36.6"
->>>>>>> c95eed48
 
 
 bulk_upload_parser = reqparse.RequestParser()
