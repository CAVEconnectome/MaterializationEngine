import pytz
from dynamicannotationdb.models import AnalysisTable, AnalysisVersion

from cachetools import LRUCache, TTLCache, cached
from flask import abort, request, current_app, g
<<<<<<< HEAD
from flask_accepts import accepts, responds
=======
from flask_accepts import accepts
>>>>>>> bd3e46eb
from flask_restx import Namespace, Resource, inputs, reqparse
from materializationengine.blueprints.client.datastack import validate_datastack
from materializationengine.blueprints.client.new_query import (
    remap_query,
    strip_root_id_filters,
    update_rootids,
)
from materializationengine.blueprints.client.query_manager import QueryManager
from materializationengine.blueprints.client.utils import (
    create_query_response,
    collect_crud_columns,
)
from materializationengine.blueprints.client.schemas import (
    ComplexQuerySchema,
    SimpleQuerySchema,
    V2QuerySchema,
    AnalysisViewSchema,
)
from materializationengine.utils import check_read_permission
from materializationengine.models import MaterializedMetadata
from materializationengine.blueprints.reset_auth import reset_auth
from materializationengine.blueprints.client.common import (
    handle_complex_query,
    handle_simple_query,
    validate_table_args,
    get_flat_model,
<<<<<<< HEAD
    get_analysis_version,
=======
>>>>>>> bd3e46eb
    get_analysis_version_and_table,
)
from materializationengine.chunkedgraph_gateway import chunkedgraph_cache
from materializationengine.limiter import limit_by_category, limiter
from materializationengine.database import (
    dynamic_annotation_cache,
    sqlalchemy_cache,
)
from materializationengine.info_client import get_aligned_volumes, get_datastack_info
from materializationengine.schemas import AnalysisTableSchema, AnalysisVersionSchema
from middle_auth_client import (
    auth_requires_permission,
)
from materializationengine.blueprints.client.utils import update_notice_text_warnings
import pandas as pd
import datetime
<<<<<<< HEAD
from typing import List
=======
from functools import partial
>>>>>>> bd3e46eb

__version__ = "4.0.20"


authorizations = {
    "apikey": {"type": "apiKey", "in": "query", "name": "middle_auth_token"}
}

client_bp = Namespace(
    "Materialization Client",
    authorizations=authorizations,
    description="Materialization Client",
)

annotation_parser = reqparse.RequestParser()
annotation_parser.add_argument(
    "annotation_ids", type=int, action="split", help="list of annotation ids"
)
annotation_parser.add_argument(
    "pcg_table_name", type=str, help="name of pcg segmentation table"
)


query_parser = reqparse.RequestParser()
query_parser.add_argument(
    "return_pyarrow",
    type=inputs.boolean,
    default=True,
    required=False,
    location="args",
    help=(
        "whether to return query in pyarrow compatible binary format"
        "(faster), false returns json"
    ),
)
query_parser.add_argument(
    "split_positions",
    type=inputs.boolean,
    default=False,
    required=False,
    location="args",
    help=("whether to return position columns" "as seperate x,y,z columns (faster)"),
)
query_parser.add_argument(
    "count",
    type=inputs.boolean,
    default=False,
    required=False,
    location="args",
    help="whether to only return the count of a query",
)
query_parser.add_argument(
    "allow_missing_lookups",
    type=inputs.boolean,
    default=False,
    required=False,
    location="args",
    help="whether to return annotation results when there\
 are new annotations that exist but haven't yet had supervoxel and \
rootId lookups. A warning will still be returned, but no 406 error thrown.",
)


@cached(cache=TTLCache(maxsize=64, ttl=600))
def get_relevant_datastack_info(datastack_name):
    ds_info = get_datastack_info(datastack_name=datastack_name)
    seg_source = ds_info["segmentation_source"]
    pcg_table_name = seg_source.split("/")[-1]
    aligned_volume_name = ds_info["aligned_volume"]["name"]
    return aligned_volume_name, pcg_table_name


def check_aligned_volume(aligned_volume):
    aligned_volumes = get_aligned_volumes()
    if aligned_volume not in aligned_volumes:
        abort(400, f"aligned volume: {aligned_volume} not valid")


def get_closest_versions(datastack_name: str, timestamp: datetime.datetime):
    avn, _ = get_relevant_datastack_info(datastack_name)

    # get session object
    session = sqlalchemy_cache.get(avn)

    # query analysis versions to get a valid version which is
    # the closest to the timestamp while still being older
    # than the timestamp
    past_version = (
        session.query(AnalysisVersion)
        .filter(AnalysisVersion.datastack == datastack_name)
        .filter(AnalysisVersion.valid == True)
        .filter(AnalysisVersion.time_stamp < timestamp)
        .order_by(AnalysisVersion.time_stamp.desc())
        .first()
    )
    # query analysis versions to get a valid version which is
    # the closest to the timestamp while still being newer
    # than the timestamp
    future_version = (
        session.query(AnalysisVersion)
        .filter(AnalysisVersion.datastack == datastack_name)
        .filter(AnalysisVersion.valid == True)
        .filter(AnalysisVersion.time_stamp > timestamp)
        .order_by(AnalysisVersion.time_stamp.asc())
        .first()
    )
    return past_version, future_version, avn


def check_column_for_root_id(col):
    if type(col) == "str":
        if col.endswith("root_id"):
            abort(400, "we are not presently supporting joins on root_ids")
    elif type(col) == list:
        for c in col:
            if c.endwith("root_id"):
                abort(400, "we are not presently supporting joins on root ids")


def check_joins(joins):
    for join in joins:
        check_column_for_root_id(join[1])
        check_column_for_root_id(join[3])


def execute_materialized_query(
    datastack: str,
    aligned_volume: str,
    mat_version: int,
    pcg_table_name: str,
    user_data: dict,
    query_map: dict,
    cg_client,
    split_mode=False,
) -> pd.DataFrame:
    """_summary_

    Args:
        datastack (str): datastack to query on
        mat_version (int): verison to query on
        user_data (dict): dictionary of query payload including filters

    Returns:
        pd.DataFrame: a dataframe with the results of the query in the materialized version
        dict[dict]: a dictionary of table names, with values that are a dictionary
        that has keys of model column names, and values of their name in the dataframe with suffixes added
        if necessary to disambiguate.
    """
    mat_db_name = f"{datastack}__mat{mat_version}"
    session = sqlalchemy_cache.get(mat_db_name)
    mat_row_count = (
        session.query(MaterializedMetadata.row_count)
        .filter(MaterializedMetadata.table_name == user_data["table"])
        .scalar()
    )
    if mat_row_count:
        # setup a query manager
        qm = QueryManager(
            mat_db_name,
            segmentation_source=pcg_table_name,
            meta_db_name=aligned_volume,
            split_mode=split_mode,
        )
        qm.configure_query(user_data)
        qm.apply_filter({user_data["table"]: {"valid": True}}, qm.apply_equal_filter)
        # return the result
        df, column_names = qm.execute_query(
            desired_resolution=user_data["desired_resolution"]
        )
        df, warnings = update_rootids(df, user_data["timestamp"], query_map, cg_client)
        if len(df) >= user_data["limit"]:
            warnings.append(
                f"result has {len(df)} entries, which is equal or more \
than limit of {user_data['limit']} there may be more results which are not shown"
            )
        return df, column_names, warnings
    else:
        return None, {}, []


def execute_production_query(
    aligned_volume_name: str,
    segmentation_source: str,
    user_data: dict,
    chosen_timestamp: datetime.datetime,
    cg_client,
    allow_missing_lookups: bool = False,
) -> pd.DataFrame:
    """_summary_

    Args:
        datastack (str): _description_
        user_data (dict): _description_
        timestamp_start (datetime.datetime): _description_
        timestamp_end (datetime.datetime): _description_

    Returns:
        pd.DataFrame: _description_
    """
    user_timestamp = user_data["timestamp"]
    if chosen_timestamp < user_timestamp:
        query_forward = True
        start_time = chosen_timestamp
        end_time = user_timestamp
    elif chosen_timestamp > user_timestamp:
        query_forward = False
        start_time = user_timestamp
        end_time = chosen_timestamp
    else:
        abort(400, "do not use live live query to query a materialized timestamp")

    # setup a query manager on production database with split tables
    qm = QueryManager(
        aligned_volume_name, segmentation_source, split_mode=True, split_mode_outer=True
    )
    user_data_modified = strip_root_id_filters(user_data)

    qm.configure_query(user_data_modified)
    qm.select_column(user_data["table"], "created")
    qm.select_column(user_data["table"], "deleted")
    qm.select_column(user_data["table"], "superceded_id")
    qm.apply_table_crud_filter(user_data["table"], start_time, end_time)
    df, column_names = qm.execute_query(
        desired_resolution=user_data["desired_resolution"]
    )

    df, warnings = update_rootids(
        df, user_timestamp, {}, cg_client, allow_missing_lookups
    )
    if len(df) >= user_data["limit"]:
        warnings.append(
            f"result has {len(df)} entries, which is equal or more \
than limit of {user_data['limit']} there may be more results which are not shown"
        )
    return df, column_names, warnings


def apply_filters(df, user_data, column_names):
    filter_in_dict = user_data.get("filter_in_dict", None)
    filter_out_dict = user_data.get("filter_out_dict", None)
    filter_equal_dict = user_data.get("filter_equal_dict", None)

    if filter_in_dict:
        for table, filter in filter_in_dict.items():
            for col, val in filter.items():
                colname = column_names[table][col]
                df = df[df[colname].isin(val)]
    if filter_out_dict:
        for table, filter in filter_in_dict.items():
            for col, val in filter.items():
                colname = column_names[table][col]
                df = df[~df[colname].isin(val)]
    if filter_equal_dict:
        for table, filter in filter_equal_dict.items():
            for col, val in filter.items():
                colname = column_names[table][col]
                df = df[df[colname] == val]
    return df


def combine_queries(
    mat_df: pd.DataFrame,
    prod_df: pd.DataFrame,
    chosen_version: AnalysisVersion,
    user_data: dict,
    column_names: dict,
) -> pd.DataFrame:
    """combine a materialized query with an production query
       will remove deleted rows from materialized query,
       strip deleted entries from prod_df remove any CRUD columns
       and then append the two dataframes together to be a coherent
       result.

    Args:
        mat_df (pd.DataFrame): _description_
        prod_df (pd.DataFrame): _description_
        user_data (dict): _description_

    Returns:
        pd.DataFrame: _description_
    """
    crud_columns, created_columns = collect_crud_columns(column_names=column_names)
    if mat_df is not None:
        if len(mat_df) == 0:
            if prod_df is None:
                return mat_df.drop(columns=crud_columns, axis=1, errors="ignore")
            else:
                mat_df = None
    user_timestamp = user_data["timestamp"]
    chosen_timestamp = pytz.utc.localize(chosen_version.time_stamp)
    table = user_data["table"]
    if mat_df is not None:
        mat_df = mat_df.set_index(column_names[table]["id"])
    if prod_df is not None:
        prod_df = prod_df.set_index(column_names[table]["id"])
    if (prod_df is None) and (mat_df is None):
        abort(400, f"This query on table {user_data['table']} returned no results")

    crud_columns, created_columns = collect_crud_columns(column_names=column_names)

    if prod_df is not None:
        # if we are moving forward in time
        if chosen_timestamp < user_timestamp:

            deleted_between = (
                prod_df[column_names[table]["deleted"]] > chosen_timestamp
            ) & (prod_df[column_names[table]["deleted"]] < user_timestamp)
            created_between = (
                prod_df[column_names[table]["created"]] > chosen_timestamp
            ) & (prod_df[column_names[table]["created"]] < user_timestamp)

            to_delete_in_mat = deleted_between & ~created_between
            to_add_in_mat = created_between & ~deleted_between
            if len(prod_df[deleted_between].index) > 0:
                cut_prod_df = prod_df.drop(prod_df[deleted_between].index, axis=0)
            else:
                cut_prod_df = prod_df
        else:
            deleted_between = (
                prod_df[column_names[table]["deleted"]] > user_timestamp
            ) & ([column_names[table]["deleted"]] < chosen_timestamp)
            created_between = (
                prod_df[column_names[table]["created"]] > user_timestamp
            ) & (prod_df[column_names[table]["created"]] < chosen_timestamp)
            to_delete_in_mat = created_between & ~deleted_between
            to_add_in_mat = deleted_between & ~created_between
            if len(prod_df[created_between].index) > 0:
                cut_prod_df = prod_df.drop(prod_df[created_between].index, axis=0)
            else:
                cut_prod_df = prod_df
        # # delete those rows from materialized dataframe

        cut_prod_df = cut_prod_df.drop(crud_columns, axis=1)

        if mat_df is not None:
            created_columns = [c for c in created_columns if c not in mat_df]
            if len(created_columns) > 0:
                cut_prod_df = cut_prod_df.drop(created_columns, axis=1)

            if len(prod_df[to_delete_in_mat].index) > 0:
                mat_df = mat_df.drop(
                    prod_df[to_delete_in_mat].index, axis=0, errors="ignore"
                )
            comb_df = pd.concat([cut_prod_df, mat_df])
        else:
            comb_df = prod_df[to_add_in_mat].drop(
                columns=crud_columns, axis=1, errors="ignore"
            )
    else:
        comb_df = mat_df.drop(columns=crud_columns, axis=1, errors="ignore")

    return comb_df.reset_index()


@client_bp.route("/datastack/<string:datastack_name>/versions")
class DatastackVersions(Resource):
    method_decorators = [
        validate_datastack,
        limit_by_category("fast_query"),
        auth_requires_permission("view", table_arg="datastack_name"),
        reset_auth,
    ]
 
    @client_bp.doc("datastack_versions", security="apikey")
    def get(self, datastack_name: str):
        """get available versions

        Args:
            datastack_name (str): datastack name

        Returns:
            list(int): list of versions that are available
        """
        aligned_volume_name, pcg_table_name = get_relevant_datastack_info(
            datastack_name
        )
        session = sqlalchemy_cache.get(aligned_volume_name)

        response = (
            session.query(AnalysisVersion)
            .filter(AnalysisVersion.datastack == datastack_name)
            .filter(AnalysisVersion.valid == True)
            .all()
        )

        versions = [av.version for av in response]
        return versions, 200


@client_bp.route("/datastack/<string:datastack_name>/version/<int:version>")
class DatastackVersion(Resource):
    method_decorators = [
        validate_datastack,
        limit_by_category("fast_query"),
        auth_requires_permission("view", table_arg="datastack_name"),
        reset_auth,
    ]
        
    @client_bp.doc("version metadata", security="apikey")
    def get(self, datastack_name: str, version: int):
        """get version metadata

        Args:
            datastack_name (str): datastack name
            version (int): version number

        Returns:
            dict: metadata dictionary for this version
        """
        aligned_volume_name, pcg_table_name = get_relevant_datastack_info(
            datastack_name
        )
        session = sqlalchemy_cache.get(aligned_volume_name)

        response = (
            session.query(AnalysisVersion)
            .filter(AnalysisVersion.datastack == datastack_name)
            .filter(AnalysisVersion.version == version)
            .first()
        )
        if response is None:
            return "No version found", 404
        schema = AnalysisVersionSchema()
        return schema.dump(response), 200


@client_bp.route(
    "/datastack/<string:datastack_name>/version/<int:version>/table/<string:table_name>/count"
)
class FrozenTableCount(Resource):
    method_decorators = [
        validate_datastack,
        limit_by_category("fast_query"),
        auth_requires_permission("view", table_arg="datastack_name"),
        reset_auth,
    ]
        
    @client_bp.doc("table count", security="apikey")
    def get(
        self,
        datastack_name: str,
        version: int,
        table_name: str,
        target_datastack: str = None,
        target_version: int = None,
    ):
        """get annotation count in table

        Args:
            datastack_name (str): datastack name of table
            version (int): version of table
            table_name (str): table name

        Returns:
            int: number of rows in this table
        """
        aligned_volume_name, pcg_table_name = get_relevant_datastack_info(
            datastack_name
        )

        validate_table_args([table_name], target_datastack, target_version)
        db_name = f"{datastack_name}__mat{version}"
        db = dynamic_annotation_cache.get_db(db_name)

        # if the database is a split database get a split model
        # and if its not get a flat model
<<<<<<< HEAD

=======
>>>>>>> bd3e46eb
        Session = sqlalchemy_cache.get(aligned_volume_name)
        Model = get_flat_model(datastack_name, table_name, version, Session)

        Session = sqlalchemy_cache.get("{}__mat{}".format(datastack_name, version))
        return Session().query(Model).count(), 200


class CustomResource(Resource):
    @staticmethod
    def apply_decorators(*decorators):
        def wrapper(func):
            for decorator in reversed(decorators):
                func = decorator(func)
            return func

        return wrapper


@client_bp.route("/datastack/<string:datastack_name>/metadata", strict_slashes=False)
class DatastackMetadata(Resource):
    method_decorators = [
        limit_by_category("fast_query"),
        auth_requires_permission("view", table_arg="datastack_name"),
        reset_auth,
    ]

    @client_bp.doc("all valid version metadata", security="apikey")
    def get(self, datastack_name: str):
        """get materialized metadata for all valid versions
        Args:
            datastack_name (str): datastack name
        Returns:
            list: list of metadata dictionaries
        """
        aligned_volume_name, pcg_table_name = get_relevant_datastack_info(
            datastack_name
        )
        session = sqlalchemy_cache.get(aligned_volume_name)
        response = (
            session.query(AnalysisVersion)
            .filter(AnalysisVersion.datastack == datastack_name)
            .filter(AnalysisVersion.valid == True)
            .all()
        )
        if response is None:
            return "No valid versions found", 404
        schema = AnalysisVersionSchema()
        return schema.dump(response, many=True), 200


@client_bp.route("/datastack/<string:datastack_name>/version/<int:version>/tables")
class FrozenTableVersions(Resource):
    method_decorators = [
        limit_by_category("fast_query"),
        auth_requires_permission("view", table_arg="datastack_name"),
        reset_auth,
    ]
    @client_bp.doc("get_frozen_tables", security="apikey")
    def get(self, datastack_name: str, version: int):
        """get frozen tables

        Args:
            datastack_name (str): datastack name
            version (int): version number

        Returns:
            list(str): list of frozen tables in this version
        """
        aligned_volume_name, pcg_table_name = get_relevant_datastack_info(
            datastack_name
        )
        session = sqlalchemy_cache.get(aligned_volume_name)

        av = (
            session.query(AnalysisVersion)
            .filter(AnalysisVersion.version == version)
            .filter(AnalysisVersion.datastack == datastack_name)
            .first()
        )
        if av is None:
            return None, 404
        response = (
            session.query(AnalysisTable)
            .filter(AnalysisTable.analysisversion_id == av.id)
            .filter(AnalysisTable.valid == True)
            .all()
        )

        if response is None:
            return None, 404
        return [r.table_name for r in response], 200


@client_bp.route(
    "/datastack/<string:datastack_name>/version/<int:version>/table/<string:table_name>/metadata"
)
class FrozenTableMetadata(Resource):
    method_decorators = [
        limit_by_category("fast_query"),
        auth_requires_permission("view", table_arg="datastack_name"),
        reset_auth,
    ]
    @client_bp.doc("get_frozen_table_metadata", security="apikey")
    def get(self, datastack_name: str, version: int, table_name: str):
        """get frozen table metadata

        Args:
            datastack_name (str): datastack name
            version (int): version number
            table_name (str): table name

        Returns:
            dict: dictionary of table metadata
        """
        aligned_volume_name, pcg_table_name = get_relevant_datastack_info(
            datastack_name
        )
        session = sqlalchemy_cache.get(aligned_volume_name)
        analysis_version, analysis_table = get_analysis_version_and_table(
            datastack_name, table_name, version, session
        )

        schema = AnalysisTableSchema()
        tables = schema.dump(analysis_table)

        db = dynamic_annotation_cache.get_db(aligned_volume_name)
        ann_md = db.database.get_table_metadata(table_name)
        ann_md.pop("id")
        ann_md.pop("deleted")
        tables.update(ann_md)
        return tables, 200


@client_bp.expect(query_parser)
@client_bp.route(
    "/datastack/<string:datastack_name>/version/<int:version>/table/<string:table_name>/query"
)
class FrozenTableQuery(Resource):
    method_decorators = [
        validate_datastack,
        limit_by_category("query"),
        auth_requires_permission("view", table_arg="datastack_name"),
        reset_auth,
    ]
    
    @client_bp.doc("simple_query", security="apikey")
    @accepts("SimpleQuerySchema", schema=SimpleQuerySchema, api=client_bp)
    def post(
        self,
        datastack_name: str,
        version: int,
        table_name: str,
        target_datastack: str = None,
        target_version: int = None,
    ):
        """endpoint for doing a query with filters

        Args:
            datastack_name (str): datastack name
            version (int): version number
            table_name (str): table name

        Payload:
        All values are optional.  Limit has an upper bound set by the server.
        Consult the schema of the table for column names and appropriate values
        {
            "filter_out_dict": {
                "tablename":{
                    "column_name":[excluded,values]
                }
            },
            "offset": 0,
            "limit": 200000,
            "desired_resolution: [x,y,z],
            "select_columns": ["column","names"],
            "filter_in_dict": {
                "tablename":{
                    "column_name":[included,values]
                }
            },
            "filter_equal_dict": {
                "tablename":{
                    "column_name":value
                }
            "filter_spatial_dict": {
                "tablename": {
                "column_name": [[min_x, min_y, min_z], [max_x, max_y, max_z]]
            }
        }
        Returns:
            pyarrow.buffer: a series of bytes that can be deserialized using pyarrow.deserialize
        """
        args = query_parser.parse_args()
        data = request.parsed_obj
        return handle_simple_query(
            datastack_name,
            version,
            table_name,
            target_datastack,
            target_version,
            args,
            data,
            convert_desired_resolution=True,
        )


@client_bp.expect(query_parser)
@client_bp.route("/datastack/<string:datastack_name>/version/<int:version>/query")
class FrozenQuery(Resource):
    method_decorators = [
        validate_datastack,
        limit_by_category("query"),
        auth_requires_permission("view", table_arg="datastack_name"),
        reset_auth,
    ]

    @client_bp.doc("complex_query", security="apikey")
    @accepts("ComplexQuerySchema", schema=ComplexQuerySchema, api=client_bp)
    def post(
        self,
        datastack_name: str,
        version: int,
        target_datastack: str = None,
        target_version: int = None,
    ):
        """endpoint for doing a query with filters and joins

        Args:
            datastack_name (str): datastack name
            version (int): version number

        Payload:
        All values are optional.  Limit has an upper bound set by the server.
        Consult the schema of the table for column names and appropriate values
        {
            "tables":[["table1", "table1_join_column"],
                      ["table2", "table2_join_column"]],
            "filter_out_dict": {
                "tablename":{
                    "column_name":[excluded,values]
                }
            },
            "offset": 0,
            "limit": 200000,
            "select_columns": [
                "column","names"
            ],
            "filter_in_dict": {
                "tablename":{
                    "column_name":[included,values]
                }
            },
            "filter_equal_dict": {
                "tablename":{
                    "column_name":value
                }
            }
            "filter_spatial_dict": {
                "tablename":{
                    "column_name":[[min_x,min_y,minz], [max_x_max_y_max_z]]
                }
            }
        }
        Returns:
            pyarrow.buffer: a series of bytes that can be deserialized using pyarrow.deserialize
        """

        args = query_parser.parse_args()
        data = request.parsed_obj
        return handle_complex_query(
            datastack_name,
            version,
            target_datastack,
            target_version,
            args,
            data,
            convert_desired_resolution=True,
        )


@client_bp.expect(query_parser)
@client_bp.route("/datastack/<string:datastack_name>/query")
class LiveTableQuery(Resource):
    method_decorators = [
        validate_datastack,
        limit_by_category("query"),
        auth_requires_permission("view", table_arg="datastack_name"),
        reset_auth,
    ]

    @client_bp.doc("v2_query", security="apikey")
    @accepts("V2QuerySchema", schema=V2QuerySchema, api=client_bp)
    def post(self, datastack_name: str):
        """endpoint for doing a query with filters

        Args:
            datastack_name (str): datastack name
            table_name (str): table names

        Payload:
        All values are optional.  Limit has an upper bound set by the server.
        Consult the schema of the table for column names and appropriate values
        {
            "table":"table_name",
            "joins":[[table_name, table_column, joined_table, joined_column],
                     [joined_table, joincol2, third_table, joincol_third]]
            "timestamp": datetime.datetime.utcnow(),
            "offset": 0,
            "limit": 200000,
            "suffixes":{
                "table_name":"suffix1",
                "joined_table":"suffix2",
                "third_table":"suffix3"
            },
            "select_columns": {
                "table_name":[ "column","names"]
            },
            "filter_in_dict": {
                "table_name":{
                    "column_name":[included,values]
                }
            },
            "filter_out_dict": {
                "table_name":{
                    "column_name":[excluded,values]
                }
            },
            "filter_equal_dict": {
                "table_name":{
                    "column_name":value
                }
            "filter_spatial_dict": {
                "table_name": {
                "column_name": [[min_x, min_y, min_z], [max_x, max_y, max_z]]
            }
        }
        Returns:
            pyarrow.buffer: a series of bytes that can be deserialized using pyarrow.deserialize
        """
        args = query_parser.parse_args()
        user_data = request.parsed_obj
        # joins = user_data.get("join_tables", None)
        # has_joins = joins is not None
        user_data["limit"] = min(
            current_app.config["QUERY_LIMIT_SIZE"],
            user_data.get("limit", current_app.config["QUERY_LIMIT_SIZE"]),
        )
        past_ver, future_ver, aligned_vol = get_closest_versions(
            datastack_name, user_data["timestamp"]
        )
        db = dynamic_annotation_cache.get_db(aligned_vol)
        check_read_permission(db, user_data["table"])
        # TODO add table owner warnings
        # if has_joins:
        #    abort(400, "we are not supporting joins yet")
        # if future_ver is None and has_joins:
        #    abort(400, 'we do not support joins when there is no future version')
        # elif has_joins:
        #     # run a future to past map version of the query
        #     check_joins(joins)
        #     chosen_version = future_ver
        if (past_ver is None) and (future_ver is None):
            abort(
                400,
                "there is no future or past version for this timestamp, is materialization broken?",
            )
        elif past_ver is not None:
            chosen_version = past_ver
        else:
            chosen_version = future_ver

        chosen_timestamp = pytz.utc.localize(chosen_version.time_stamp)

        aligned_volume_name, pcg_table_name = get_relevant_datastack_info(
            datastack_name
        )
        cg_client = chunkedgraph_cache.get_client(pcg_table_name)

        meta_db = dynamic_annotation_cache.get_db(aligned_volume_name)
        md = meta_db.database.get_table_metadata(user_data["table"])
        if not user_data.get("desired_resolution", None):
            des_res = [
                md["voxel_resolution_x"],
                md["voxel_resolution_y"],
                md["voxel_resolution_z"],
            ]
            user_data["desired_resolution"] = des_res

        modified_user_data, query_map = remap_query(
            user_data, chosen_timestamp, cg_client
        )

        mat_df, column_names, mat_warnings = execute_materialized_query(
            datastack_name,
            aligned_volume_name,
            chosen_version.version,
            pcg_table_name,
            modified_user_data,
            query_map,
            cg_client,
            split_mode=not chosen_version.is_merged,
        )

        last_modified = pytz.utc.localize(md["last_modified"])
        if (last_modified > chosen_timestamp) or (
            last_modified > user_data["timestamp"]
        ):

            prod_df, column_names, prod_warnings = execute_production_query(
                aligned_volume_name,
                pcg_table_name,
                user_data,
                chosen_timestamp,
                cg_client,
                args["allow_missing_lookups"],
            )
        else:
            prod_df = None
            prod_warnings = []

        df = combine_queries(mat_df, prod_df, chosen_version, user_data, column_names)
        df = apply_filters(df, user_data, column_names)

        return create_query_response(
            df,
            warnings=mat_warnings + prod_warnings,
            column_names=column_names,
            desired_resolution=user_data["desired_resolution"],
            return_pyarrow=args["return_pyarrow"],
        )


@client_bp.expect(query_parser)
@client_bp.route("/datastack/<string:datastack_name>/version/<int:version>/views")
class AvailableViews(Resource):
    @reset_auth
    @auth_requires_permission("view", table_arg="datastack_name")
    @client_bp.doc("available_views", security="apikey")
    @responds(schema=AnalysisViewSchema(many=True))
    def get(self, datastack_name: str, version: int) -> List[AnalysisViewSchema]:
        """endpoint for getting available views

        Args:
            datastack_name (str): datastack name

        Returns:
            dict: a dictionary of views
        """
        aligned_volume_name, pcg_table_name = get_relevant_datastack_info(
            datastack_name
        )
        if version == 0:
            mat_db_name = f"{aligned_volume_name}"
        else:
            mat_db_name = f"{datastack_name}__mat{version}"

        meta_db = dynamic_annotation_cache.get_db(mat_db_name)
        views = meta_db.database.get_views(datastack_name)
        return views


@client_bp.expect(query_parser)
@client_bp.route("/datastack/<string:datastack_name>/views/<string:view_name>/metadata")
class ViewMetadata(Resource):
    @reset_auth
    @auth_requires_permission("view", table_arg="datastack_name")
    @client_bp.doc("view_metadata", security="apikey")
    @responds(schema=AnalysisViewSchema)
    @validate_datastack
    def get(
        self,
        datastack_name: str,
        view_name: str,
        target_datastack: str = None,
        target_version: int = None,
    ) -> AnalysisViewSchema:
        """endpoint for getting metadata about a view

        Args:
            datastack_name (str): datastack name
            view_name (str): table names

        Returns:
            dict: a dictionary of metadata about the view
        """

        aligned_volume_name, pcg_table_name = get_relevant_datastack_info(
            datastack_name
        )

        meta_db = dynamic_annotation_cache.get_db(aligned_volume_name)
        md = meta_db.database.get_view_metadata(datastack_name, view_name)
        return md


@client_bp.expect(query_parser)
@client_bp.route(
    "/datastack/<string:datastack_name>/version/<int:version>/views/<string:view_name>/query"
)
class ViewQuery(Resource):
    @reset_auth
    @auth_requires_permission("view", table_arg="datastack_name")
    @client_bp.doc("view_query", security="apikey")
    @validate_datastack
    @accepts("SimpleQuerySchema", schema=SimpleQuerySchema, api=client_bp)
    def post(
        self,
        datastack_name: str,
        version: int,
        view_name: str,
        target_datastack: str = None,
        target_version: int = None,
    ):
        """endpoint for doing a query with filters

        Args:
            datastack_name (str): datastack name
            version (int): version number
            view_name (str): table names


        Payload:
        All values are optional.  Limit has an upper bound set by the server.
        Consult the schema of the table for column names and appropriate values
        {
            "filter_out_dict": {
                "tablename":{
                    "column_name":[excluded,values]
                }
            },
            "offset": 0,
            "limit": 200000,
            "desired_resolution: [x,y,z],
            "select_columns": ["column","names"],
            "filter_in_dict": {
                "tablename":{
                    "column_name":[included,values]
                }
            },
            "filter_equal_dict": {
                "tablename":{
                    "column_name":value
                }
            "filter_spatial_dict": {
                "tablename": {
                "column_name": [[min_x, min_y, min_z], [max_x, max_y, max_z]]
            }
        }
        Returns:
            pyarrow.buffer: a series of bytes that can be deserialized using pyarrow.deserialize
        """
        args = query_parser.parse_args()
        data = request.parsed_obj
        # db =  validate_table_args([table_name], target_datastack, target_version)
        aligned_volume_name, pcg_table_name = get_relevant_datastack_info(
            datastack_name
        )
        session = sqlalchemy_cache.get(aligned_volume_name)
        analysis_version = get_analysis_version(datastack_name, version, session)

        # check_read_permission(db, table_name)

        max_limit = current_app.config.get("QUERY_LIMIT_SIZE", 200000)

        limit = data.get("limit", max_limit)
        if limit > max_limit:
            limit = max_limit

        get_count = args.get("count", False)
        if get_count:
            limit = None

        if version == 0:
            mat_db_name = f"{aligned_volume_name}"
        else:
            mat_db_name = f"{datastack_name}__mat{version}"

        mat_db = dynamic_annotation_cache.get_db(mat_db_name)
        md = mat_db.database.get_view_metadata(datastack_name, view_name)

        if not data.get("desired_resolution", None):
            des_res = [
                md["voxel_resolution_x"],
                md["voxel_resolution_y"],
                md["voxel_resolution_z"],
            ]
            data["desired_resolution"] = des_res

        qm = QueryManager(
            mat_db_name,
            segmentation_source=pcg_table_name,
            meta_db_name=aligned_volume_name,
            split_mode=False,
            limit=limit,
            offset=data.get("offset", 0),
            get_count=get_count,
        )
        qm.add_view(datastack_name, view_name)
        qm.apply_filter(data.get("filter_in_dict", None), qm.apply_isin_filter)
        qm.apply_filter(data.get("filter_out_dict", None), qm.apply_notequal_filter)
        qm.apply_filter(data.get("filter_equal_dict", None), qm.apply_equal_filter)
        qm.apply_filter(data.get("filter_spatial_dict", None), qm.apply_spatial_filter)

        select_columns = data.get("select_columns", None)
        if select_columns:
            for column in select_columns:
                qm.select_column(view_name, column)
        else:
            qm.select_all_columns(view_name)

        df, column_names = qm.execute_query(
            desired_resolution=data["desired_resolution"]
        )
        df.drop(columns=["deleted", "superceded"], inplace=True, errors="ignore")
        warnings = []
        current_app.logger.info("query: {}".format(data))
        current_app.logger.info("args: {}".format(args))
        user_id = str(g.auth_user["id"])
        current_app.logger.info(f"user_id: {user_id}")

        if len(df) == limit:
            warnings.append(f'201 - "Limited query to {limit} rows')
        warnings = update_notice_text_warnings(md, warnings)
        return create_query_response(
            df,
            warnings=warnings,
            column_names=column_names,
            desired_resolution=data["desired_resolution"],
            return_pyarrow=args["return_pyarrow"],
        )<|MERGE_RESOLUTION|>--- conflicted
+++ resolved
@@ -3,11 +3,7 @@
 
 from cachetools import LRUCache, TTLCache, cached
 from flask import abort, request, current_app, g
-<<<<<<< HEAD
 from flask_accepts import accepts, responds
-=======
-from flask_accepts import accepts
->>>>>>> bd3e46eb
 from flask_restx import Namespace, Resource, inputs, reqparse
 from materializationengine.blueprints.client.datastack import validate_datastack
 from materializationengine.blueprints.client.new_query import (
@@ -34,10 +30,7 @@
     handle_simple_query,
     validate_table_args,
     get_flat_model,
-<<<<<<< HEAD
     get_analysis_version,
-=======
->>>>>>> bd3e46eb
     get_analysis_version_and_table,
 )
 from materializationengine.chunkedgraph_gateway import chunkedgraph_cache
@@ -54,11 +47,8 @@
 from materializationengine.blueprints.client.utils import update_notice_text_warnings
 import pandas as pd
 import datetime
-<<<<<<< HEAD
 from typing import List
-=======
 from functools import partial
->>>>>>> bd3e46eb
 
 __version__ = "4.0.20"
 
@@ -525,10 +515,7 @@
 
         # if the database is a split database get a split model
         # and if its not get a flat model
-<<<<<<< HEAD
-
-=======
->>>>>>> bd3e46eb
+
         Session = sqlalchemy_cache.get(aligned_volume_name)
         Model = get_flat_model(datastack_name, table_name, version, Session)
 
