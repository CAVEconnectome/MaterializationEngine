import pytz
import pyarrow as pa
from cloudfiles import compression
from dynamicannotationdb.models import AnalysisTable, AnalysisVersion

from cachetools import LRUCache, TTLCache, cached
from flask import Response, abort, request, current_app
from flask_accepts import accepts
from flask_restx import Namespace, Resource, inputs, reqparse
from materializationengine.blueprints.client.new_query import (
    remap_query,
    strip_root_id_filters,
    update_rootids,
)
from materializationengine.blueprints.client.query_manager import QueryManager
from materializationengine.blueprints.client.utils import (
    add_warnings_to_headers,
    update_notice_text_warnings,
    create_query_response,
    after_request
)
from materializationengine.blueprints.client.schemas import (
    V2QuerySchema,
)
from materializationengine.utils import check_read_permission
from materializationengine.models import MaterializedMetadata
from materializationengine.blueprints.reset_auth import reset_auth
from materializationengine.chunkedgraph_gateway import chunkedgraph_cache
from materializationengine.database import (
    dynamic_annotation_cache,
    sqlalchemy_cache,
)
from materializationengine.info_client import get_aligned_volumes, get_datastack_info
from materializationengine.schemas import AnalysisTableSchema, AnalysisVersionSchema
from middle_auth_client import (
    auth_requires_permission,
)
import pandas as pd
import datetime

__version__ = "4.0.20"


authorizations = {
    "apikey": {"type": "apiKey", "in": "query", "name": "middle_auth_token"}
}

client_bp = Namespace(
    "Materialization Client",
    authorizations=authorizations,
    description="Materialization Client",
)

annotation_parser = reqparse.RequestParser()
annotation_parser.add_argument(
    "annotation_ids", type=int, action="split", help="list of annotation ids"
)
annotation_parser.add_argument(
    "pcg_table_name", type=str, help="name of pcg segmentation table"
)


query_parser = reqparse.RequestParser()
query_parser.add_argument(
    "return_pyarrow",
    type=inputs.boolean,
    default=True,
    required=False,
    location="args",
    help=(
        "whether to return query in pyarrow compatible binary format"
        "(faster), false returns json"
    ),
)
query_parser.add_argument(
    "split_positions",
    type=inputs.boolean,
    default=False,
    required=False,
    location="args",
    help=("whether to return position columns"
          "as seperate x,y,z columns (faster)"),
)
query_parser.add_argument(
    "count",
    type=inputs.boolean,
    default=False,
    required=False,
    location="args",
    help="whether to only return the count of a query",
)
query_parser.add_argument(
    "allow_missing_lookups",
    type=inputs.boolean,
    default=False,
    required=False,
    location="args",
    help="whether to return annotation results when there\
 are new annotations that exist but haven't yet had supervoxel and \
rootId lookups. A warning will still be returned, but no 406 error thrown.",
)




@cached(cache=TTLCache(maxsize=64, ttl=600))
def get_relevant_datastack_info(datastack_name):
    ds_info = get_datastack_info(datastack_name=datastack_name)
    seg_source = ds_info["segmentation_source"]
    pcg_table_name = seg_source.split("/")[-1]
    aligned_volume_name = ds_info["aligned_volume"]["name"]
    return aligned_volume_name, pcg_table_name


def check_aligned_volume(aligned_volume):
    aligned_volumes = get_aligned_volumes()
    if aligned_volume not in aligned_volumes:
        abort(400, f"aligned volume: {aligned_volume} not valid")


def get_closest_versions(datastack_name: str, timestamp: datetime.datetime):
    avn, _ = get_relevant_datastack_info(datastack_name)

    # get session object
    session = sqlalchemy_cache.get(avn)

    # query analysis versions to get a valid version which is
    # the closest to the timestamp while still being older
    # than the timestamp
    past_version = (
        session.query(AnalysisVersion)
        .filter(AnalysisVersion.datastack == datastack_name)
        .filter(AnalysisVersion.valid == True)
        .filter(AnalysisVersion.time_stamp < timestamp)
        .order_by(AnalysisVersion.time_stamp.desc())
        .first()
    )
    # query analysis versions to get a valid version which is
    # the closest to the timestamp while still being newer
    # than the timestamp
    future_version = (
        session.query(AnalysisVersion)
        .filter(AnalysisVersion.datastack == datastack_name)
        .filter(AnalysisVersion.valid == True)
        .filter(AnalysisVersion.time_stamp > timestamp)
        .order_by(AnalysisVersion.time_stamp.asc())
        .first()
    )
    return past_version, future_version, avn


def check_column_for_root_id(col):
    if type(col) == "str":
        if col.endswith("root_id"):
            abort(400, "we are not presently supporting joins on root_ids")
    elif type(col) == list:
        for c in col:
            if c.endwith("root_id"):
                abort(400, "we are not presently supporting joins on root ids")


def check_joins(joins):
    for join in joins:
        check_column_for_root_id(join[1])
        check_column_for_root_id(join[3])


def execute_materialized_query(
    datastack: str,
    aligned_volume: str,
    mat_version: int,
    pcg_table_name: str,
    user_data: dict,
    query_map: dict,
    cg_client,
    split_mode=False,
) -> pd.DataFrame:
    """_summary_

    Args:
        datastack (str): datastack to query on
        mat_version (int): verison to query on
        user_data (dict): dictionary of query payload including filters

    Returns:
        pd.DataFrame: a dataframe with the results of the query in the materialized version
        dict[dict]: a dictionary of table names, with values that are a dictionary
        that has keys of model column names, and values of their name in the dataframe with suffixes added
        if necessary to disambiguate.
    """
    mat_db_name = f"{datastack}__mat{mat_version}"
    session = sqlalchemy_cache.get(mat_db_name)
    mat_row_count = (
        session.query(MaterializedMetadata.row_count)
        .filter(MaterializedMetadata.table_name == user_data["table"])
        .scalar()
    )
    if mat_row_count:
        # setup a query manager
        qm = QueryManager(
            mat_db_name,
            segmentation_source=pcg_table_name,
            meta_db_name=aligned_volume,
            split_mode=split_mode,
        )
        qm.configure_query(user_data)

        # return the result
<<<<<<< HEAD
        df, column_names = qm.execute_query(
            desired_resolution=user_data["desired_resolution"]
        )
        df, warnings = update_rootids(df, user_data["timestamp"], query_map, cg_client)
=======
        df, column_names = qm.execute_query()
        df, warnings = update_rootids(df,
                                      user_data["timestamp"],
                                      query_map,
                                      cg_client)
>>>>>>> 060c12cd
        if len(df) >= user_data["limit"]:
            warnings.append(
                f"result has {len(df)} entries, which is equal or more \
than limit of {user_data['limit']} there may be more results which are not shown"
            )
        return df, column_names, warnings
    else:
        return None, {}, []


def execute_production_query(
    aligned_volume_name: str,
    segmentation_source: str,
    user_data: dict,
    chosen_timestamp: datetime.datetime,
    cg_client,
    allow_missing_lookups: bool = False,
) -> pd.DataFrame:
    """_summary_

    Args:
        datastack (str): _description_
        user_data (dict): _description_
        timestamp_start (datetime.datetime): _description_
        timestamp_end (datetime.datetime): _description_

    Returns:
        pd.DataFrame: _description_
    """
    user_timestamp = user_data["timestamp"]
    if chosen_timestamp < user_timestamp:
        query_forward = True
        start_time = chosen_timestamp
        end_time = user_timestamp
    elif chosen_timestamp > user_timestamp:
        query_forward = False
        start_time = user_timestamp
        end_time = chosen_timestamp
    else:
        abort(400, "do not use live live query to query a materialized timestamp")

    # setup a query manager on production database with split tables
    qm = QueryManager(
        aligned_volume_name, segmentation_source, split_mode=True, split_mode_outer=True
    )
    user_data_modified = strip_root_id_filters(user_data)

    qm.configure_query(user_data_modified)
    qm.select_column(user_data["table"], "created")
    qm.select_column(user_data["table"], "deleted")
    qm.select_column(user_data["table"], "superceded_id")
    qm.apply_table_crud_filter(user_data["table"], start_time, end_time)
    df, column_names = qm.execute_query(
        desired_resolution=user_data["desired_resolution"]
    )

    df, warnings = update_rootids(
        df, user_timestamp, {}, cg_client, allow_missing_lookups
    )
    if len(df) >= user_data["limit"]:
        warnings.append(
            f"result has {len(df)} entries, which is equal or more \
than limit of {user_data['limit']} there may be more results which are not shown"
        )
    return df, column_names, warnings


def apply_filters(df, user_data, column_names):
    filter_in_dict = user_data.get("filter_in_dict", None)
    filter_out_dict = user_data.get("filter_out_dict", None)
    filter_equal_dict = user_data.get("filter_equal_dict", None)

    if filter_in_dict:
        for table, filter in filter_in_dict.items():
            for col, val in filter.items():
                colname = column_names[table][col]
                df = df[df[colname].isin(val)]
    if filter_out_dict:
        for table, filter in filter_in_dict.items():
            for col, val in filter.items():
                colname = column_names[table][col]
                df = df[~df[colname].isin(val)]
    if filter_equal_dict:
        for table, filter in filter_equal_dict.items():
            for col, val in filter.items():
                colname = column_names[table][col]
                df = df[df[colname] == val]
    return df


def combine_queries(
    mat_df: pd.DataFrame,
    prod_df: pd.DataFrame,
    chosen_version: AnalysisVersion,
    user_data: dict,
    column_names: dict,
) -> pd.DataFrame:
    """combine a materialized query with an production query
       will remove deleted rows from materialized query,
       strip deleted entries from prod_df remove any CRUD columns
       and then append the two dataframes together to be a coherent
       result.

    Args:
        mat_df (pd.DataFrame): _description_
        prod_df (pd.DataFrame): _description_
        user_data (dict): _description_

    Returns:
        pd.DataFrame: _description_
    """
<<<<<<< HEAD
    print(mat_df)
    print(prod_df)
=======
    if mat_df is not None:
        if len(mat_df) == 0:
            mat_df = None
>>>>>>> 060c12cd
    user_timestamp = user_data["timestamp"]
    chosen_timestamp = pytz.utc.localize(chosen_version.time_stamp)
    table = user_data["table"]
    if mat_df is not None:
        mat_df = mat_df.set_index(column_names[table]["id"])
    if prod_df is not None:
        prod_df = prod_df.set_index(column_names[table]["id"])
    if (prod_df is None) and (mat_df is None):
        abort(400, f"This query on table {user_data['table']} returned no results")

    if prod_df is not None:
        # if we are moving forward in time
        if chosen_timestamp < user_timestamp:

            deleted_between = (
                prod_df[column_names[table]["deleted"]] > chosen_timestamp
            ) & (prod_df[column_names[table]["deleted"]] < user_timestamp)
            created_between = (
                prod_df[column_names[table]["created"]] > chosen_timestamp
            ) & (prod_df[column_names[table]["created"]] < user_timestamp)

            to_delete_in_mat = deleted_between & ~created_between
            to_add_in_mat = created_between & ~deleted_between
            if len(prod_df[deleted_between].index) > 0:
                cut_prod_df = prod_df.drop(prod_df[deleted_between].index, axis=0)
            else:
                cut_prod_df = prod_df
        else:
            deleted_between = (
                prod_df[column_names[table]["deleted"]] > user_timestamp
            ) & ([column_names[table]["deleted"]] < chosen_timestamp)
            created_between = (
                prod_df[column_names[table]["created"]] > user_timestamp
            ) & (prod_df[column_names[table]["created"]] < chosen_timestamp)
            to_delete_in_mat = created_between & ~deleted_between
            to_add_in_mat = deleted_between & ~created_between
            if len(prod_df[created_between].index) > 0:
                cut_prod_df = prod_df.drop(prod_df[created_between].index, axis=0)
            else:
                cut_prod_df = prod_df
        # # delete those rows from materialized dataframe
        crud_columns = []
        for table in column_names.keys():
            table_crud_columns = [
                column_names[table].get("created", None),
                column_names[table].get("deleted", None),
                column_names[table].get("superceded_id", None),
            ]
            crud_columns.extend([t for t in table_crud_columns if t is not None])

        cut_prod_df = cut_prod_df.drop(crud_columns, axis=1)
        if mat_df is not None:
            if len(prod_df[to_delete_in_mat].index) > 0:
                mat_df = mat_df.drop(
                    prod_df[to_delete_in_mat].index, axis=0, errors="ignore"
                )
            comb_df = pd.concat([cut_prod_df, mat_df])
        else:
            comb_df = prod_df[to_add_in_mat].drop(
                columns=crud_columns, axis=1, errors="ignore"
            )
    else:
        comb_df = mat_df

    return comb_df


@cached(cache=LRUCache(maxsize=64))
def get_analysis_version_and_table(
    datastack_name: str, table_name: str, version: int, Session
):
    """query database for the analysis version and table name

    Args:
        datastack_name (str): datastack name
        table_name (str): table name
        version (int): integer
        Session ([type]): sqlalchemy session

    Returns:
        AnalysisVersion, AnalysisTable: tuple of instances of AnalysisVersion and AnalysisTable
    """

    analysis_version = (
        Session.query(AnalysisVersion)
        .filter(AnalysisVersion.datastack == datastack_name)
        .filter(AnalysisVersion.version == version)
        .first()
    )
    if analysis_version is None:
        return None, None
    analysis_table = (
        Session.query(AnalysisTable)
        .filter(AnalysisTable.analysisversion_id == AnalysisVersion.id)
        .filter(AnalysisTable.table_name == table_name)
        .first()
    )
    if analysis_version is None:
        return analysis_version, None
    return analysis_version, analysis_table


@client_bp.route("/datastack/<string:datastack_name>/versions")
class DatastackVersions(Resource):
    @reset_auth
    @auth_requires_permission("view", table_arg="datastack_name")
    @client_bp.doc("datastack_versions", security="apikey")
    def get(self, datastack_name: str):
        """get available versions

        Args:
            datastack_name (str): datastack name

        Returns:
            list(int): list of versions that are available
        """
        aligned_volume_name, pcg_table_name = get_relevant_datastack_info(
            datastack_name
        )
        session = sqlalchemy_cache.get(aligned_volume_name)

        response = (
            session.query(AnalysisVersion)
            .filter(AnalysisVersion.datastack == datastack_name)
            .filter(AnalysisVersion.valid == True)
            .all()
        )

        versions = [av.version for av in response]
        return versions, 200


@client_bp.route("/datastack/<string:datastack_name>/version/<int:version>")
class DatastackVersion(Resource):
    @reset_auth
    @auth_requires_permission("view", table_arg="datastack_name")
    @client_bp.doc("version metadata", security="apikey")
    def get(self, datastack_name: str, version: int):
        """get version metadata

        Args:
            datastack_name (str): datastack name
            version (int): version number

        Returns:
            dict: metadata dictionary for this version
        """
        aligned_volume_name, pcg_table_name = get_relevant_datastack_info(
            datastack_name
        )
        session = sqlalchemy_cache.get(aligned_volume_name)

        response = (
            session.query(AnalysisVersion)
            .filter(AnalysisVersion.datastack == datastack_name)
            .filter(AnalysisVersion.version == version)
            .first()
        )
        if response is None:
            return "No version found", 404
        schema = AnalysisVersionSchema()
        return schema.dump(response), 200


@client_bp.route("/datastack/<string:datastack_name>/metadata")
class DatastackMetadata(Resource):
    @reset_auth
    @auth_requires_permission("view", table_arg="datastack_name")
    @client_bp.doc("all valid version metadata", security="apikey")
    def get(self, datastack_name: str):
        """get materialized metadata for all valid versions
        Args:
            datastack_name (str): datastack name
        Returns:
            list: list of metadata dictionaries
        """
        aligned_volume_name, pcg_table_name = get_relevant_datastack_info(
            datastack_name
        )
        session = sqlalchemy_cache.get(aligned_volume_name)
        response = (
            session.query(AnalysisVersion)
            .filter(AnalysisVersion.datastack == datastack_name)
            .filter(AnalysisVersion.valid == True)
            .all()
        )
        if response is None:
            return "No valid versions found", 404
        schema = AnalysisVersionSchema()
        return schema.dump(response, many=True), 200


@client_bp.route("/datastack/<string:datastack_name>/version/<int:version>/tables")
class FrozenTableVersions(Resource):
    @reset_auth
    @auth_requires_permission("view", table_arg="datastack_name")
    @client_bp.doc("get_frozen_tables", security="apikey")
    def get(self, datastack_name: str, version: int):
        """get frozen tables

        Args:
            datastack_name (str): datastack name
            version (int): version number

        Returns:
            list(str): list of frozen tables in this version
        """
        aligned_volume_name, pcg_table_name = get_relevant_datastack_info(
            datastack_name
        )
        session = sqlalchemy_cache.get(aligned_volume_name)

        av = (
            session.query(AnalysisVersion)
            .filter(AnalysisVersion.version == version)
            .filter(AnalysisVersion.datastack == datastack_name)
            .first()
        )
        if av is None:
            return None, 404
        response = (
            session.query(AnalysisTable)
            .filter(AnalysisTable.analysisversion_id == av.id)
            .filter(AnalysisTable.valid == True)
            .all()
        )

        if response is None:
            return None, 404
        return [r.table_name for r in response], 200


@client_bp.route(
    "/datastack/<string:datastack_name>/version/<int:version>/table/<string:table_name>/metadata"
)
class FrozenTableMetadata(Resource):
    @reset_auth
    @auth_requires_permission("view", table_arg="datastack_name")
    @client_bp.doc("get_frozen_table_metadata", security="apikey")
    def get(self, datastack_name: str, version: int, table_name: str):
        """get frozen table metadata

        Args:
            datastack_name (str): datastack name
            version (int): version number
            table_name (str): table name

        Returns:
            dict: dictionary of table metadata
        """
        aligned_volume_name, pcg_table_name = get_relevant_datastack_info(
            datastack_name
        )
        session = sqlalchemy_cache.get(aligned_volume_name)
        analysis_version, analysis_table = get_analysis_version_and_table(
            datastack_name, table_name, version, session
        )

        schema = AnalysisTableSchema()
        tables = schema.dump(analysis_table)

        db = dynamic_annotation_cache.get_db(aligned_volume_name)
        ann_md = db.database.get_table_metadata(table_name)
        ann_md.pop("id")
        ann_md.pop("deleted")
        tables.update(ann_md)
        return tables, 200


@client_bp.expect(query_parser)
@client_bp.route("/datastack/<string:datastack_name>/query")
class LiveTableQuery(Resource):
    @reset_auth
    @auth_requires_permission("view", table_arg="datastack_name")
    @client_bp.doc("v2_query", security="apikey")
    @accepts("V2QuerySchema", schema=V2QuerySchema, api=client_bp)
    def post(self, datastack_name: str):
        """endpoint for doing a query with filters

        Args:
            datastack_name (str): datastack name
            table_name (str): table names

        Payload:
        All values are optional.  Limit has an upper bound set by the server.
        Consult the schema of the table for column names and appropriate values
        {
            "table":"table_name",
            "joins":[[table_name, table_column, joined_table, joined_column],
                     [joined_table, joincol2, third_table, joincol_third]]
            "timestamp": datetime.datetime.utcnow(),
            "offset": 0,
            "limit": 200000,
            "suffixes":{
                "table_name":"suffix1",
                "joined_table":"suffix2",
                "third_table":"suffix3"
            },
            "select_columns": {
                "table_name":[ "column","names"]
            },
            "filter_in_dict": {
                "table_name":{
                    "column_name":[included,values]
                }
            },
            "filter_out_dict": {
                "table_name":{
                    "column_name":[excluded,values]
                }
            },
            "filter_equal_dict": {
                "table_name":{
                    "column_name":value
                }
            "filter_spatial_dict": {
                "table_name": {
                "column_name": [[min_x, min_y, min_z], [max_x, max_y, max_z]]
            }
        }
        Returns:
            pyarrow.buffer: a series of bytes that can be deserialized using pyarrow.deserialize
        """
        args = query_parser.parse_args()
        user_data = request.parsed_obj
        # joins = user_data.get("join_tables", None)
        # has_joins = joins is not None
        user_data["limit"] = min(
            current_app.config["QUERY_LIMIT_SIZE"],
            user_data.get("limit", current_app.config["QUERY_LIMIT_SIZE"]),
        )
        past_ver, future_ver, aligned_vol = get_closest_versions(
            datastack_name, user_data["timestamp"]
        )
        db = dynamic_annotation_cache.get_db(aligned_vol)
        check_read_permission(db, user_data["table"])
        # TODO add table owner warnings
        # if has_joins:
        #    abort(400, "we are not supporting joins yet")
        # if future_ver is None and has_joins:
        #    abort(400, 'we do not support joins when there is no future version')
        # elif has_joins:
        #     # run a future to past map version of the query
        #     check_joins(joins)
        #     chosen_version = future_ver
        if (past_ver is None) and (future_ver is None):
            abort(
                400,
                "there is no future or past version for this timestamp, is materialization broken?",
            )
        elif past_ver is not None:
            chosen_version = past_ver
        else:
            chosen_version = future_ver

        chosen_timestamp = pytz.utc.localize(chosen_version.time_stamp)

        aligned_volume_name, pcg_table_name = get_relevant_datastack_info(
            datastack_name
        )
        cg_client = chunkedgraph_cache.get_client(pcg_table_name)

        meta_db = dynamic_annotation_cache.get_db(aligned_volume_name)
        md = meta_db.database.get_table_metadata(user_data["table"])
        if not user_data.get("desired_resolution", None):
            des_res = [
                md["voxel_resolution_x"],
                md["voxel_resolution_y"],
                md["voxel_resolution_z"],
            ]
            user_data["desired_resolution"] = des_res

        modified_user_data, query_map = remap_query(
            user_data, chosen_timestamp, cg_client
        )

        mat_df, column_names, mat_warnings = execute_materialized_query(
            datastack_name,
            aligned_volume_name,
            chosen_version.version,
            pcg_table_name,
            modified_user_data,
            query_map,
            cg_client,
            split_mode=not chosen_version.is_merged
        )

        last_modified = pytz.utc.localize(md["last_modified"])
        if (last_modified > chosen_timestamp) or (
            last_modified > user_data["timestamp"]
        ):

            prod_df, column_names, prod_warnings = execute_production_query(
                aligned_volume_name,
                pcg_table_name,
                user_data,
                chosen_timestamp,
                cg_client,
                args["allow_missing_lookups"],
            )
        else:
            prod_df = None
            prod_warnings = []

        df = combine_queries(mat_df, prod_df, chosen_version, user_data, column_names)
        df = apply_filters(df, user_data, column_names)

        return create_query_response(df, 
        warnings=mat_warnings + prod_warnings, 
        column_names=column_names, 
        desired_resolution=user_data["desired_resolution"],
        return_pyarrow=args["return_pyarrow"])
        <|MERGE_RESOLUTION|>--- conflicted
+++ resolved
@@ -17,7 +17,7 @@
     add_warnings_to_headers,
     update_notice_text_warnings,
     create_query_response,
-    after_request
+    after_request,
 )
 from materializationengine.blueprints.client.schemas import (
     V2QuerySchema,
@@ -78,8 +78,7 @@
     default=False,
     required=False,
     location="args",
-    help=("whether to return position columns"
-          "as seperate x,y,z columns (faster)"),
+    help=("whether to return position columns" "as seperate x,y,z columns (faster)"),
 )
 query_parser.add_argument(
     "count",
@@ -99,8 +98,6 @@
  are new annotations that exist but haven't yet had supervoxel and \
 rootId lookups. A warning will still be returned, but no 406 error thrown.",
 )
-
-
 
 
 @cached(cache=TTLCache(maxsize=64, ttl=600))
@@ -206,18 +203,10 @@
         qm.configure_query(user_data)
 
         # return the result
-<<<<<<< HEAD
         df, column_names = qm.execute_query(
             desired_resolution=user_data["desired_resolution"]
         )
         df, warnings = update_rootids(df, user_data["timestamp"], query_map, cg_client)
-=======
-        df, column_names = qm.execute_query()
-        df, warnings = update_rootids(df,
-                                      user_data["timestamp"],
-                                      query_map,
-                                      cg_client)
->>>>>>> 060c12cd
         if len(df) >= user_data["limit"]:
             warnings.append(
                 f"result has {len(df)} entries, which is equal or more \
@@ -329,14 +318,9 @@
     Returns:
         pd.DataFrame: _description_
     """
-<<<<<<< HEAD
-    print(mat_df)
-    print(prod_df)
-=======
     if mat_df is not None:
         if len(mat_df) == 0:
             mat_df = None
->>>>>>> 060c12cd
     user_timestamp = user_data["timestamp"]
     chosen_timestamp = pytz.utc.localize(chosen_version.time_stamp)
     table = user_data["table"]
@@ -721,7 +705,7 @@
             modified_user_data,
             query_map,
             cg_client,
-            split_mode=not chosen_version.is_merged
+            split_mode=not chosen_version.is_merged,
         )
 
         last_modified = pytz.utc.localize(md["last_modified"])
@@ -744,9 +728,10 @@
         df = combine_queries(mat_df, prod_df, chosen_version, user_data, column_names)
         df = apply_filters(df, user_data, column_names)
 
-        return create_query_response(df, 
-        warnings=mat_warnings + prod_warnings, 
-        column_names=column_names, 
-        desired_resolution=user_data["desired_resolution"],
-        return_pyarrow=args["return_pyarrow"])
-        +        return create_query_response(
+            df,
+            warnings=mat_warnings + prod_warnings,
+            column_names=column_names,
+            desired_resolution=user_data["desired_resolution"],
+            return_pyarrow=args["return_pyarrow"],
+        )