--- conflicted
+++ resolved
@@ -3,11 +3,6 @@
 import pyarrow as pa
 from cachetools import LRUCache, TTLCache, cached
 from emannotationschemas.models import (
-<<<<<<< HEAD
-=======
-    Base,
-    create_table_dict,
->>>>>>> f75254d2
     make_flat_model,
     make_annotation_model,
     make_segmentation_model,
