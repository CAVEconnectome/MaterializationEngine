--- conflicted
+++ resolved
@@ -30,12 +30,7 @@
 from materializationengine.blueprints.client.datastack import validate_datastack
 
 
-<<<<<<< HEAD
-__version__ = "4.17.0"
-=======
-
 __version__ = "4.17.1"
->>>>>>> 8375cd92
 
 
 authorizations = {
