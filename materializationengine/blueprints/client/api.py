from dynamicannotationdb.models import AnalysisTable, AnalysisVersion
from flask import abort, request
from flask_accepts import accepts
from flask_restx import Namespace, Resource, inputs, reqparse
from materializationengine.blueprints.client.schemas import (
    ComplexQuerySchema,
    SimpleQuerySchema,
)
from materializationengine.blueprints.client.utils import (
    add_warnings_to_headers,
    update_notice_text_warnings,
)
from materializationengine.blueprints.reset_auth import reset_auth
from materializationengine.database import dynamic_annotation_cache, sqlalchemy_cache
from materializationengine.info_client import (
    get_aligned_volumes,
    get_relevant_datastack_info,
)
from materializationengine.blueprints.client.common import (
    handle_complex_query,
    handle_simple_query,
    validate_table_args,
    get_analysis_version_and_table,
    get_flat_model,
)
from materializationengine.models import MaterializedMetadata
from materializationengine.schemas import AnalysisTableSchema, AnalysisVersionSchema
from middle_auth_client import auth_requires_permission
from materializationengine.blueprints.client.datastack import validate_datastack


<<<<<<< HEAD
__version__ = "4.13.1"
=======
__version__ = "4.12.6"
>>>>>>> 6c17c6a1


authorizations = {
    "apikey": {"type": "apiKey", "in": "query", "name": "middle_auth_token"}
}

client_bp = Namespace(
    "Materialization Client",
    authorizations=authorizations,
    description="Materialization Client",
)

annotation_parser = reqparse.RequestParser()
annotation_parser.add_argument(
    "annotation_ids", type=int, action="split", help="list of annotation ids"
)
annotation_parser.add_argument(
    "pcg_table_name", type=str, help="name of pcg segmentation table"
)


query_parser = reqparse.RequestParser()
query_parser.add_argument(
    "return_pyarrow",
    type=inputs.boolean,
    default=True,
    required=False,
    location="args",
    help="whether to return query in pyarrow compatible binary format (faster), false returns json",
)
query_parser.add_argument(
    "split_positions",
    type=inputs.boolean,
    default=False,
    required=False,
    location="args",
    help="whether to return position columns as seperate x,y,z columns (faster)",
)
query_parser.add_argument(
    "count",
    type=inputs.boolean,
    default=False,
    required=False,
    location="args",
    help="whether to only return the count of a query",
)


def check_aligned_volume(aligned_volume):
    aligned_volumes = get_aligned_volumes()
    if aligned_volume not in aligned_volumes:
        abort(400, f"aligned volume: {aligned_volume} not valid")


@client_bp.route("/datastack/<string:datastack_name>/versions")
class DatastackVersions(Resource):
    @reset_auth
    @auth_requires_permission("view", table_arg="datastack_name")
    @client_bp.doc("datastack_versions", security="apikey")
    def get(self, datastack_name: str):
        """get available versions

        Args:
            datastack_name (str): datastack name

        Returns:
            list(int): list of versions that are available
        """
        aligned_volume_name, pcg_table_name = get_relevant_datastack_info(
            datastack_name
        )
        session = sqlalchemy_cache.get(aligned_volume_name)

        response = (
            session.query(AnalysisVersion)
            .filter(AnalysisVersion.datastack == datastack_name)
            .filter(AnalysisVersion.valid == True)
            .all()
        )

        versions = [av.version for av in response]
        return versions, 200


@client_bp.route("/datastack/<string:datastack_name>/version/<int:version>")
class DatastackVersion(Resource):
    @reset_auth
    @auth_requires_permission("view", table_arg="datastack_name")
    @client_bp.doc("version metadata", security="apikey")
    def get(self, datastack_name: str, version: int):
        """get version metadata

        Args:
            datastack_name (str): datastack name
            version (int): version number

        Returns:
            dict: metadata dictionary for this version
        """
        aligned_volume_name, pcg_table_name = get_relevant_datastack_info(
            datastack_name
        )
        session = sqlalchemy_cache.get(aligned_volume_name)

        response = (
            session.query(AnalysisVersion)
            .filter(AnalysisVersion.datastack == datastack_name)
            .filter(AnalysisVersion.version == version)
            .first()
        )
        if response is None:
            return "No version found", 404
        schema = AnalysisVersionSchema()
        return schema.dump(response), 200


@client_bp.route("/datastack/<string:datastack_name>/metadata")
class DatastackMetadata(Resource):
    @reset_auth
    @auth_requires_permission("view", table_arg="datastack_name")
    @client_bp.doc("all valid version metadata", security="apikey")
    def get(self, datastack_name: str):
        """get materialized metadata for all valid versions
        Args:
            datastack_name (str): datastack name
        Returns:
            list: list of metadata dictionaries
        """
        aligned_volume_name, pcg_table_name = get_relevant_datastack_info(
            datastack_name
        )
        session = sqlalchemy_cache.get(aligned_volume_name)
        response = (
            session.query(AnalysisVersion)
            .filter(AnalysisVersion.datastack == datastack_name)
            .filter(AnalysisVersion.valid == True)
            .all()
        )
        if response is None:
            return "No valid versions found", 404
        schema = AnalysisVersionSchema()
        return schema.dump(response, many=True), 200


@client_bp.route("/datastack/<string:datastack_name>/version/<int:version>/tables")
class FrozenTableVersions(Resource):
    @reset_auth
    @auth_requires_permission("view", table_arg="datastack_name")
    @client_bp.doc("get_frozen_tables", security="apikey")
    def get(self, datastack_name: str, version: int):
        """get frozen tables

        Args:
            datastack_name (str): datastack name
            version (int): version number

        Returns:
            list(str): list of frozen tables in this version
        """
        aligned_volume_name, pcg_table_name = get_relevant_datastack_info(
            datastack_name
        )
        session = sqlalchemy_cache.get(aligned_volume_name)

        av = (
            session.query(AnalysisVersion)
            .filter(AnalysisVersion.version == version)
            .filter(AnalysisVersion.datastack == datastack_name)
            .first()
        )
        if av is None:
            abort(404, f"version {version} does not exist for {datastack_name} ")
        response = (
            session.query(AnalysisTable)
            .filter(AnalysisTable.analysisversion_id == av.id)
            .filter(AnalysisTable.valid == True)
            .all()
        )

        if response is None:
            return None, 404
        return [r.table_name for r in response], 200


@client_bp.route(
    "/datastack/<string:datastack_name>/version/<int:version>/table/<string:table_name>/metadata"
)
class FrozenTableMetadata(Resource):
    @reset_auth
    @auth_requires_permission("view", table_arg="datastack_name")
    @client_bp.doc("get_frozen_table_metadata", security="apikey")
    def get(self, datastack_name: str, version: int, table_name: str):
        """get frozen table metadata

        Args:
            datastack_name (str): datastack name
            version (int): version number
            table_name (str): table name

        Returns:
            dict: dictionary of table metadata
        """
        validate_table_args([table_name], datastack_name, version)
        aligned_volume_name, pcg_table_name = get_relevant_datastack_info(
            datastack_name
        )
        session = sqlalchemy_cache.get(aligned_volume_name)
        analysis_version, analysis_table = get_analysis_version_and_table(
            datastack_name, table_name, version, session
        )

        schema = AnalysisTableSchema()
        tables = schema.dump(analysis_table)

        db = dynamic_annotation_cache.get_db(aligned_volume_name)
        ann_md = db.database.get_table_metadata(table_name)
        ann_md.pop("id")
        ann_md.pop("deleted")

        warnings = update_notice_text_warnings(ann_md, [], table_name)
        headers = add_warnings_to_headers({}, warnings)

        tables.update(ann_md)
        return tables, 200, headers


@client_bp.route(
    "/datastack/<string:datastack_name>/version/<int:version>/table/<string:table_name>/count"
)
class FrozenTableCount(Resource):
    @reset_auth
    @auth_requires_permission("view", table_arg="datastack_name")
    @validate_datastack
    @client_bp.doc("simple_query", security="apikey")
    def get(
        self,
        datastack_name: str,
        version: int,
        table_name: str,
        target_datastack: str = None,
        target_version: int = None,
    ):
        """get annotation count in table

        Args:
            datastack_name (str): datastack name of table
            version (int): version of table
            table_name (str): table name

        Returns:
            int: number of rows in this table
        """
        aligned_volume_name, pcg_table_name = get_relevant_datastack_info(
            datastack_name
        )
        validate_table_args([table_name], target_datastack, target_version)
        mat_db_name = f"{datastack_name}__mat{version}"

        session = sqlalchemy_cache.get(mat_db_name)
        mat_row_count = (
            session.query(MaterializedMetadata.row_count)
            .filter(MaterializedMetadata.table_name == table_name)
            .scalar()
        )

        return mat_row_count, 200


@client_bp.expect(query_parser)
@client_bp.route(
    "/datastack/<string:datastack_name>/version/<int:version>/table/<string:table_name>/query"
)
class FrozenTableQuery(Resource):
    @reset_auth
    @auth_requires_permission("view", table_arg="datastack_name")
    @validate_datastack
    @client_bp.doc("simple_query", security="apikey")
    @accepts("SimpleQuerySchema", schema=SimpleQuerySchema, api=client_bp)
    def post(
        self,
        datastack_name: str,
        version: int,
        table_name: str,
        target_datastack: str = None,
        target_version: int = None,
    ):
        """endpoint for doing a query with filters

        Args:
            datastack_name (str): datastack name
            version (int): version number
            table_name (str): table name

        Payload:
        All values are optional.  Limit has an upper bound set by the server.
        Consult the schema of the table for column names and appropriate values
        {
            "filter_out_dict": {
                "tablename":{
                    "column_name":[excluded,values]
                }
            },
            "offset": 0,
            "limit": 200000,
            "select_columns": [
                "column","names"
            ],
            "filter_in_dict": {
                "tablename":{
                    "column_name":[included,values]
                }
            },
            "filter_equal_dict": {
                "tablename":{
                    "column_name":value
                }
            "filter_spatial_dict": {
                "tablename": {
                "column_name": [[min_x, min_y, min_z], [max_x, max_y, max_z]]
            }
        }
        Returns:
            pyarrow.buffer: a series of bytes that can be deserialized using pyarrow.deserialize
        """
        args = query_parser.parse_args()
        data = request.parsed_obj
        return handle_simple_query(
            datastack_name,
            version,
            table_name,
            target_datastack,
            target_version,
            args,
            data,
            False,
        )


@client_bp.expect(query_parser)
@client_bp.route("/datastack/<string:datastack_name>/version/<int:version>/query")
class FrozenQuery(Resource):
    @reset_auth
    @auth_requires_permission("view", table_arg="datastack_name")
    @validate_datastack
    @client_bp.doc("complex_query", security="apikey")
    @accepts("ComplexQuerySchema", schema=ComplexQuerySchema, api=client_bp)
    def post(
        self,
        datastack_name: str,
        version: int,
        target_datastack: str = None,
        target_version: int = None,
    ):
        """endpoint for doing a query with filters and joins

        Args:
            datastack_name (str): datastack name
            version (int): version number

        Payload:
        All values are optional.  Limit has an upper bound set by the server.
        Consult the schema of the table for column names and appropriate values
        {
            "tables":[["table1", "table1_join_column"],
                      ["table2", "table2_join_column"]],
            "filter_out_dict": {
                "tablename":{
                    "column_name":[excluded,values]
                }
            },
            "offset": 0,
            "limit": 200000,
            "select_columns": [
                "column","names"
            ],
            "filter_in_dict": {
                "tablename":{
                    "column_name":[included,values]
                }
            },
            "filter_equal_dict": {
                "tablename":{
                    "column_name":value
                }
            }
            "filter_spatial_dict": {
                "tablename":{
                    "column_name":[[min_x,min_y,minz], [max_x_max_y_max_z]]
                }
            }
        }
        Returns:
            pyarrow.buffer: a series of bytes that can be deserialized using pyarrow.deserialize
        """

        args = query_parser.parse_args()
        data = request.parsed_obj
        return handle_complex_query(
            datastack_name, version, target_datastack, target_version, args, data, False
        )<|MERGE_RESOLUTION|>--- conflicted
+++ resolved
@@ -29,11 +29,8 @@
 from materializationengine.blueprints.client.datastack import validate_datastack
 
 
-<<<<<<< HEAD
+
 __version__ = "4.13.1"
-=======
-__version__ = "4.12.6"
->>>>>>> 6c17c6a1
 
 
 authorizations = {
