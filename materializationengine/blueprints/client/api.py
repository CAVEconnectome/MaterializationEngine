--- conflicted
+++ resolved
@@ -199,20 +199,6 @@
         table_metadata=table_metadata,
     )
 
-<<<<<<< HEAD
-=======
-
-def update_notice_text_headers(ann_md, headers):
-    notice_text = ann_md.get("notice_text", None)
-    if notice_text is not None:
-        msg = f"Table Owner Warning: {notice_text}"
-        if headers is None:
-            headers = {"Warning": msg}
-        else:
-            headers["Warning"] = +"\n" + msg
-    return headers
-
->>>>>>> 4d09c0e1
 
 @client_bp.route("/datastack/<string:datastack_name>/versions")
 class DatastackVersions(Resource):
@@ -378,13 +364,9 @@
         ann_md = db.database.get_table_metadata(table_name)
         ann_md.pop("id")
         ann_md.pop("deleted")
-<<<<<<< HEAD
 
         warnings = update_notice_text_warnings(ann_md, [])
         headers = add_warnings_to_headers({}, warnings)
-=======
-        headers = update_notice_text_headers(ann_md, None)
->>>>>>> 4d09c0e1
 
         tables.update(ann_md)
         return tables, 200, headers
@@ -428,165 +410,6 @@
 
 
 @client_bp.expect(query_parser)
-<<<<<<< HEAD
-=======
-@client_bp.route("/datastack/<string:datastack_name>/table/<string:table_name>/query")
-class LiveTableQuery(Resource):
-    @reset_auth
-    @auth_requires_permission("admin_view", table_arg="datastack_name")
-    @client_bp.doc("live_simple_query", security="apikey")
-    @accepts("SimpleQuerySchema", schema=SimpleQuerySchema, api=client_bp)
-    def post(self, datastack_name: str, table_name: str):
-        """endpoint for doing a query with filters
-
-        Args:
-            datastack_name (str): datastack name
-            table_name (str): table names
-
-        Payload:
-        All values are optional.  Limit has an upper bound set by the server.
-        Consult the schema of the table for column names and appropriate values
-        {
-            "filter_out_dict": {
-                "tablename":{
-                    "column_name":[excluded,values]
-                }
-            },
-            "offset": 0,
-            "limit": 200000,
-            "select_columns": [
-                "column","names"
-            ],
-            "filter_in_dict": {
-                "tablename":{
-                    "column_name":[included,values]
-                }
-            },
-            "filter_equal_dict": {
-                "tablename":{
-                    "column_name":value
-                }
-            "filter_spatial_dict": {
-                "tablename": {
-                "column_name": [[min_x, min_y, min_z], [max_x, max_y, max_z]]
-            }
-        }
-        Returns:
-            pyarrow.buffer: a series of bytes that can be deserialized using pyarrow.deserialize
-        """
-        aligned_volume_name, pcg_table_name = get_relevant_datastack_info(
-            datastack_name
-        )
-        db = dynamic_annotation_cache.get_db(aligned_volume_name)
-        check_read_permission(db, table_name)
-        ann_md = db.database.get_table_metadata(table_name)
-        if ann_md.get("notice_text", None) is not None:
-            headers = {"Warning": f"Table Owner Warning: {ann_md['notice_text']}"}
-        else:
-            headers = None
-
-        args = query_parser.parse_args()
-
-        Session = sqlalchemy_cache.get(aligned_volume_name)
-        time_d = {}
-        now = time.time()
-
-        data = request.parsed_obj
-
-        AnnModel, SegModel = get_split_models(datastack_name, table_name)
-        time_d["get Model"] = time.time() - now
-        now = time.time()
-
-        engine = sqlalchemy_cache.get_engine(aligned_volume_name)
-        time_d["get engine"] = time.time() - now
-        now = time.time()
-        max_limit = current_app.config.get("QUERY_LIMIT_SIZE", 200000)
-
-        data = request.parsed_obj
-        time_d["get data"] = time.time() - now
-        now = time.time()
-        limit = data.get("limit", max_limit)
-
-        if limit > max_limit:
-            limit = max_limit
-
-        get_count = args.get("count", False)
-
-        if get_count:
-            limit = None
-
-        current_app.logger.info("query: {}".format(data))
-        current_app.logger.info("args: {}".format(args))
-        user_id = str(g.auth_user["id"])
-        current_app.logger.info(f"user_id: {user_id}")
-        time_d["setup query"] = time.time() - now
-        now = time.time()
-        seg_table = f"{table_name}__{datastack_name}"
-
-        def _format_filter(filter, table_in, seg_table):
-            if filter is None:
-                return filter
-            else:
-                table_filter = filter.get(table_in, None)
-                root_id_filters = [
-                    c for c in table_filter.keys() if c.endswith("root_id")
-                ]
-                other_filters = [
-                    c for c in table_filter.keys() if not c.endswith("root_id")
-                ]
-
-                filter[seg_table] = {c: table_filter[c] for c in root_id_filters}
-                filter[table_in] = {c: table_filter[c] for c in other_filters}
-                return filter
-
-        df = specific_query(
-            Session,
-            engine,
-            {table_name: AnnModel, seg_table: SegModel},
-            [[table_name, "id"], [seg_table, "id"]],
-            filter_in_dict=_format_filter(
-                data.get("filter_in_dict", None), table_name, seg_table
-            ),
-            filter_notin_dict=_format_filter(
-                data.get("filter_notin_dict", None), table_name, seg_table
-            ),
-            filter_equal_dict=_format_filter(
-                data.get("filter_equal_dict", None), table_name, seg_table
-            ),
-            filter_spatial=data.get("filter_spatial_dict", None),
-            select_columns=data.get("select_columns", None),
-            consolidate_positions=not args["split_positions"],
-            offset=data.get("offset", None),
-            limit=limit,
-            get_count=get_count,
-        )
-        time_d["execute query"] = time.time() - now
-        now = time.time()
-
-        if len(df) == limit:
-            if headers is not None:
-                warn = headers.get("Warning", "")
-            headers = {"Warning": f'201 - "Limited query to {limit} rows\n {warn}'}
-        headers = update_notice_text_headers(ann_md, None)
-
-        if args["return_pyarrow"]:
-            context = pa.default_serialization_context()
-            serialized = context.serialize(df).to_buffer().to_pybytes()
-            time_d["serialize"] = time.time() - now
-            logging.info(time_d)
-            return Response(
-                serialized, headers=headers, mimetype="x-application/pyarrow"
-            )
-        else:
-            dfjson = df.to_json(orient="records")
-            time_d["serialize"] = time.time() - now
-            logging.info(time_d)
-            response = Response(dfjson, headers=headers, mimetype="application/json")
-            return after_request(response)
-
-
-@client_bp.expect(query_parser)
->>>>>>> 4d09c0e1
 @client_bp.route(
     "/datastack/<string:datastack_name>/version/<int:version>/table/<string:table_name>/query"
 )
@@ -648,15 +471,6 @@
         )
         db = dynamic_annotation_cache.get_db(aligned_volume_name)
         check_read_permission(db, table_name)
-<<<<<<< HEAD
-=======
-        ann_md = db.database.get_table_metadata(table_name)
-
-        args = query_parser.parse_args()
-        Session = sqlalchemy_cache.get(aligned_volume_name)
-        time_d = {}
-        now = time.time()
->>>>>>> 4d09c0e1
 
         ann_md = db.database.get_table_metadata(table_name)
 
@@ -721,7 +535,6 @@
         current_app.logger.info(f"user_id: {user_id}")
 
         if len(df) == limit:
-<<<<<<< HEAD
             warnings.append(f'201 - "Limited query to {limit} rows')
         warnings = update_notice_text_warnings(ann_md, warnings)
         return create_query_response(
@@ -731,25 +544,6 @@
             desired_resolution=data["desired_resolution"],
             return_pyarrow=args["return_pyarrow"],
         )
-=======
-            headers = {"Warning": f'201 - "Limited query to {limit} rows'}
-        headers = update_notice_text_headers(ann_md, headers)
-
-        if args["return_pyarrow"]:
-            context = pa.default_serialization_context()
-            serialized = context.serialize(df).to_buffer().to_pybytes()
-            time_d["serialize"] = time.time() - now
-            logging.debug(time_d)
-            return Response(
-                serialized, headers=headers, mimetype="x-application/pyarrow"
-            )
-        else:
-            dfjson = df.to_json(orient="records")
-            time_d["serialize"] = time.time() - now
-            logging.debug(time_d)
-            response = Response(dfjson, headers=headers, mimetype="application/json")
-            return after_request(response)
->>>>>>> 4d09c0e1
 
 
 @client_bp.expect(query_parser)
@@ -820,23 +614,12 @@
         validate_table_args(
             [t[0] for t in data["tables"]], target_datastack, target_version
         )
-<<<<<<< HEAD
         warnings = []
 
         for table_desc in data["tables"]:
             table_name = table_desc[0]
             ann_md = check_read_permission(db, table_name)
             warnings = update_notice_text_warnings(ann_md, warnings)
-=======
-        headers = None
-        model_dict = {}
-        for table_desc in data["tables"]:
-            table_name = table_desc[0]
-            ann_md = check_read_permission(db, table_name)
-            Model = get_flat_model(datastack_name, table_name, version, Session)
-            model_dict[table_name] = Model
-            headers = update_notice_text_headers(ann_md, headers)
->>>>>>> 4d09c0e1
 
         db_name = f"{datastack_name}__mat{version}"
 
@@ -885,7 +668,6 @@
             offset=data.get("offset", 0),
             get_count=False,
         )
-<<<<<<< HEAD
         if not data.get("desired_resolution", None):
             ann_md = db.database.get_table_metadata(data["tables"][0][0])
             des_res = [
@@ -918,21 +700,6 @@
                 of this name in any table, but if there are more than one such column
                 it will not select both.
                 Upgrade caveclient to >X.X.X ."""
-=======
-
-        if len(df) == limit:
-            msg = f'201 - "Limited query to {limit} rows'
-            if headers is None:
-                headers = {"Warning": msg}
-            else:
-                headers["Warning"] = headers.get("Warning", "") + "\n" + msg
-
-        if args["return_pyarrow"]:
-            context = pa.default_serialization_context()
-            serialized = context.serialize(df).to_buffer().to_pybytes()
-            return Response(
-                serialized, headers=headers, mimetype="x-application/pyarrow"
->>>>>>> 4d09c0e1
             )
             warnings.append(warn_text)
 
