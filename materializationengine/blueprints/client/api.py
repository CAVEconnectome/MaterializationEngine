import pyarrow as pa
from cachetools import LRUCache, cached
from cloudfiles import compression
from dynamicannotationdb.models import AnalysisTable, AnalysisVersion
from flask import Response, abort, current_app, request
from flask_accepts import accepts
from flask_restx import Namespace, Resource, inputs, reqparse
from materializationengine.blueprints.client.schemas import (
    ComplexQuerySchema,
    SimpleQuerySchema,
)
from materializationengine.blueprints.client.query_manager import QueryManager
from materializationengine.blueprints.client.utils import (
    add_warnings_to_headers,
    update_notice_text_warnings,
    after_request,
    create_query_response,
    collect_crud_columns,
)
from materializationengine.blueprints.reset_auth import reset_auth
from materializationengine.database import dynamic_annotation_cache, sqlalchemy_cache
from materializationengine.utils import check_read_permission
from materializationengine.info_client import (
    get_aligned_volumes,
    get_relevant_datastack_info,
)
from materializationengine.schemas import AnalysisTableSchema, AnalysisVersionSchema
from middle_auth_client import auth_requires_permission
from materializationengine.blueprints.client.datastack import validate_datastack
from flask import g
import numpy as np
import textwrap

__version__ = "4.6.12"


authorizations = {
    "apikey": {"type": "apiKey", "in": "query", "name": "middle_auth_token"}
}

client_bp = Namespace(
    "Materialization Client",
    authorizations=authorizations,
    description="Materialization Client",
)

annotation_parser = reqparse.RequestParser()
annotation_parser.add_argument(
    "annotation_ids", type=int, action="split", help="list of annotation ids"
)
annotation_parser.add_argument(
    "pcg_table_name", type=str, help="name of pcg segmentation table"
)


query_parser = reqparse.RequestParser()
query_parser.add_argument(
    "return_pyarrow",
    type=inputs.boolean,
    default=True,
    required=False,
    location="args",
    help="whether to return query in pyarrow compatible binary format (faster), false returns json",
)
query_parser.add_argument(
    "split_positions",
    type=inputs.boolean,
    default=False,
    required=False,
    location="args",
    help="whether to return position columns as seperate x,y,z columns (faster)",
)
query_parser.add_argument(
    "count",
    type=inputs.boolean,
    default=False,
    required=False,
    location="args",
    help="whether to only return the count of a query",
)


def check_aligned_volume(aligned_volume):
    aligned_volumes = get_aligned_volumes()
    if aligned_volume not in aligned_volumes:
        abort(400, f"aligned volume: {aligned_volume} not valid")


@cached(cache=LRUCache(maxsize=64))
def get_analysis_version_and_table(
    datastack_name: str, table_name: str, version: int, Session
):
    """query database for the analysis version and table name

    Args:
        datastack_name (str): datastack name
        table_name (str): table name
        version (int): integer
        Session ([type]): sqlalchemy session

    Returns:
        AnalysisVersion, AnalysisTable: tuple of instances of AnalysisVersion and AnalysisTable
    """

    analysis_version = (
        Session.query(AnalysisVersion)
        .filter(AnalysisVersion.datastack == datastack_name)
        .filter(AnalysisVersion.version == version)
        .first()
    )
    if analysis_version is None:
        return None, None
    analysis_table = (
        Session.query(AnalysisTable)
        .filter(AnalysisTable.analysisversion_id == analysis_version.id)
        .filter(AnalysisTable.table_name == table_name)
        .first()
    )
    if analysis_version is None:
        return analysis_version, None
    return analysis_version, analysis_table


def validate_table_args(tables, datastack_name, version):
    aligned_volume_name, pcg_table_name = get_relevant_datastack_info(datastack_name)
    session = sqlalchemy_cache.get(aligned_volume_name)
    for table in tables:
        analysis_version, analysis_table = get_analysis_version_and_table(
            datastack_name, table, version, session
        )
        if not (analysis_table and analysis_version):
            abort(
                404,
                f"analysis table {table} not found for version {version} in datastack {datastack_name}",
            )


@cached(cache=LRUCache(maxsize=32))
def get_split_models(datastack_name: str, table_name: str):
    """get split models

    Args:
        datastack_name (str): datastack name
        table_name (str): table_name
        Session (_type_): session to live database

    Returns:
        (Model, Model): get annotation and segmentation model
    """
    aligned_volume_name, pcg_table_name = get_relevant_datastack_info(datastack_name)
    db = dynamic_annotation_cache.get_db(aligned_volume_name)
    schema_type = db.database.get_table_metadata(table_name, filter_col="schema_type")

    SegModel = db.schema.create_annotation_model(
        table_name, schema_type, segmentation_source=pcg_table_name
    )
    AnnModel = db.schema.create_annotation_model(table_name, schema_type)
    return AnnModel, SegModel


@cached(cache=LRUCache(maxsize=32))
def get_flat_model(datastack_name: str, table_name: str, version: int, Session):
    """get a flat model for a frozen table

    Args:
        datastack_name (str): datastack name
        table_name (str): table name
        version (int): version of table
        Session (Sqlalchemy session): session to connect to database

    Returns:
        sqlalchemy.Model: model of table
    """
    aligned_volume_name, pcg_table_name = get_relevant_datastack_info(datastack_name)
    analysis_version, analysis_table = get_analysis_version_and_table(
        datastack_name, table_name, version, Session
    )
    if analysis_table is None:
        abort(
            404,
            "Cannot find table {} in datastack {} at version {}".format(
                table_name, datastack_name, version
            ),
        )
    if not analysis_version.valid:
        abort(410, "This materialization version is not available")

    db = dynamic_annotation_cache.get_db(aligned_volume_name)
    metadata = db.database.get_table_metadata(table_name)
    reference_table = metadata.get("reference_table")
    if reference_table:
        table_metadata = {"reference_table": reference_table}
    else:
        table_metadata = None
    return db.schema.create_flat_model(
        table_name=table_name,
        schema_type=analysis_table.schema,
        table_metadata=table_metadata,
    )


<<<<<<< HEAD
=======
def update_notice_text_headers(ann_md, headers):
    notice_text = ann_md.get("notice_text", None)
    if notice_text is not None:
        msg = f"Table Owner Warning: {notice_text}"
        if headers is None:
            headers = {"Warning": msg}
        else:
            headers["Warning"] = +" " + msg
    return headers


>>>>>>> 34abb0f1
@client_bp.route("/datastack/<string:datastack_name>/versions")
class DatastackVersions(Resource):
    @reset_auth
    @auth_requires_permission("view", table_arg="datastack_name")
    @client_bp.doc("datastack_versions", security="apikey")
    def get(self, datastack_name: str):
        """get available versions

        Args:
            datastack_name (str): datastack name

        Returns:
            list(int): list of versions that are available
        """
        aligned_volume_name, pcg_table_name = get_relevant_datastack_info(
            datastack_name
        )
        session = sqlalchemy_cache.get(aligned_volume_name)

        response = (
            session.query(AnalysisVersion)
            .filter(AnalysisVersion.datastack == datastack_name)
            .filter(AnalysisVersion.valid == True)
            .all()
        )

        versions = [av.version for av in response]
        return versions, 200


@client_bp.route("/datastack/<string:datastack_name>/version/<int:version>")
class DatastackVersion(Resource):
    @reset_auth
    @auth_requires_permission("view", table_arg="datastack_name")
    @client_bp.doc("version metadata", security="apikey")
    def get(self, datastack_name: str, version: int):
        """get version metadata

        Args:
            datastack_name (str): datastack name
            version (int): version number

        Returns:
            dict: metadata dictionary for this version
        """
        aligned_volume_name, pcg_table_name = get_relevant_datastack_info(
            datastack_name
        )
        session = sqlalchemy_cache.get(aligned_volume_name)

        response = (
            session.query(AnalysisVersion)
            .filter(AnalysisVersion.datastack == datastack_name)
            .filter(AnalysisVersion.version == version)
            .first()
        )
        if response is None:
            return "No version found", 404
        schema = AnalysisVersionSchema()
        return schema.dump(response), 200


@client_bp.route("/datastack/<string:datastack_name>/metadata")
class DatastackMetadata(Resource):
    @reset_auth
    @auth_requires_permission("view", table_arg="datastack_name")
    @client_bp.doc("all valid version metadata", security="apikey")
    def get(self, datastack_name: str):
        """get materialized metadata for all valid versions
        Args:
            datastack_name (str): datastack name
        Returns:
            list: list of metadata dictionaries
        """
        aligned_volume_name, pcg_table_name = get_relevant_datastack_info(
            datastack_name
        )
        session = sqlalchemy_cache.get(aligned_volume_name)
        response = (
            session.query(AnalysisVersion)
            .filter(AnalysisVersion.datastack == datastack_name)
            .filter(AnalysisVersion.valid == True)
            .all()
        )
        if response is None:
            return "No valid versions found", 404
        schema = AnalysisVersionSchema()
        return schema.dump(response, many=True), 200


@client_bp.route("/datastack/<string:datastack_name>/version/<int:version>/tables")
class FrozenTableVersions(Resource):
    @reset_auth
    @auth_requires_permission("view", table_arg="datastack_name")
    @client_bp.doc("get_frozen_tables", security="apikey")
    def get(self, datastack_name: str, version: int):
        """get frozen tables

        Args:
            datastack_name (str): datastack name
            version (int): version number

        Returns:
            list(str): list of frozen tables in this version
        """
        aligned_volume_name, pcg_table_name = get_relevant_datastack_info(
            datastack_name
        )
        session = sqlalchemy_cache.get(aligned_volume_name)

        av = (
            session.query(AnalysisVersion)
            .filter(AnalysisVersion.version == version)
            .filter(AnalysisVersion.datastack == datastack_name)
            .first()
        )
        if av is None:
            abort(404, f"version {version} does not exist for {datastack_name} ")
        response = (
            session.query(AnalysisTable)
            .filter(AnalysisTable.analysisversion_id == av.id)
            .filter(AnalysisTable.valid == True)
            .all()
        )

        if response is None:
            return None, 404
        return [r.table_name for r in response], 200


@client_bp.route(
    "/datastack/<string:datastack_name>/version/<int:version>/table/<string:table_name>/metadata"
)
class FrozenTableMetadata(Resource):
    @reset_auth
    @auth_requires_permission("view", table_arg="datastack_name")
    @client_bp.doc("get_frozen_table_metadata", security="apikey")
    def get(self, datastack_name: str, version: int, table_name: str):
        """get frozen table metadata

        Args:
            datastack_name (str): datastack name
            version (int): version number
            table_name (str): table name

        Returns:
            dict: dictionary of table metadata
        """
        validate_table_args([table_name], datastack_name, version)
        aligned_volume_name, pcg_table_name = get_relevant_datastack_info(
            datastack_name
        )
        session = sqlalchemy_cache.get(aligned_volume_name)
        analysis_version, analysis_table = get_analysis_version_and_table(
            datastack_name, table_name, version, session
        )

        schema = AnalysisTableSchema()
        tables = schema.dump(analysis_table)

        db = dynamic_annotation_cache.get_db(aligned_volume_name)
        ann_md = db.database.get_table_metadata(table_name)
        ann_md.pop("id")
        ann_md.pop("deleted")

        warnings = update_notice_text_warnings(ann_md, [])
        headers = add_warnings_to_headers({}, warnings)

        tables.update(ann_md)
        return tables, 200, headers


@client_bp.route(
    "/datastack/<string:datastack_name>/version/<int:version>/table/<string:table_name>/count"
)
class FrozenTableCount(Resource):
    @reset_auth
    @auth_requires_permission("view", table_arg="datastack_name")
    @validate_datastack
    @client_bp.doc("simple_query", security="apikey")
    def get(
        self,
        datastack_name: str,
        version: int,
        table_name: str,
        target_datastack: str = None,
        target_version: int = None,
    ):
        """get annotation count in table

        Args:
            datastack_name (str): datastack name of table
            version (int): version of table
            table_name (str): table name

        Returns:
            int: number of rows in this table
        """
        aligned_volume_name, pcg_table_name = get_relevant_datastack_info(
            datastack_name
        )
        validate_table_args([table_name], target_datastack, target_version)
        Session = sqlalchemy_cache.get(aligned_volume_name)
        Model = get_flat_model(datastack_name, table_name, version, Session)

        Session = sqlalchemy_cache.get("{}__mat{}".format(datastack_name, version))
        return Session().query(Model).count(), 200


@client_bp.expect(query_parser)
@client_bp.route(
    "/datastack/<string:datastack_name>/version/<int:version>/table/<string:table_name>/query"
)
class FrozenTableQuery(Resource):
    @reset_auth
    @auth_requires_permission("view", table_arg="datastack_name")
    @validate_datastack
    @client_bp.doc("simple_query", security="apikey")
    @accepts("SimpleQuerySchema", schema=SimpleQuerySchema, api=client_bp)
    def post(
        self,
        datastack_name: str,
        version: int,
        table_name: str,
        target_datastack: str = None,
        target_version: int = None,
    ):
        """endpoint for doing a query with filters

        Args:
            datastack_name (str): datastack name
            version (int): version number
            table_name (str): table name

        Payload:
        All values are optional.  Limit has an upper bound set by the server.
        Consult the schema of the table for column names and appropriate values
        {
            "filter_out_dict": {
                "tablename":{
                    "column_name":[excluded,values]
                }
            },
            "offset": 0,
            "limit": 200000,
            "select_columns": [
                "column","names"
            ],
            "filter_in_dict": {
                "tablename":{
                    "column_name":[included,values]
                }
            },
            "filter_equal_dict": {
                "tablename":{
                    "column_name":value
                }
            "filter_spatial_dict": {
                "tablename": {
                "column_name": [[min_x, min_y, min_z], [max_x, max_y, max_z]]
            }
        }
        Returns:
            pyarrow.buffer: a series of bytes that can be deserialized using pyarrow.deserialize
        """
        validate_table_args([table_name], target_datastack, target_version)
        aligned_volume_name, pcg_table_name = get_relevant_datastack_info(
            datastack_name
        )
        db = dynamic_annotation_cache.get_db(aligned_volume_name)
        check_read_permission(db, table_name)

        ann_md = db.database.get_table_metadata(table_name)

        args = query_parser.parse_args()

        Session = sqlalchemy_cache.get(aligned_volume_name)
        analysis_version = (
            Session.query(AnalysisVersion)
            .filter(AnalysisVersion.version == version)
            .one()
        )
        max_limit = current_app.config.get("QUERY_LIMIT_SIZE", 200000)
        data = request.parsed_obj
        limit = data.get("limit", max_limit)
        if limit > max_limit:
            limit = max_limit

        get_count = args.get("count", False)
        if get_count:
            limit = None

        mat_db_name = f"{datastack_name}__mat{version}"

        if not data.get("desired_resolution", None):
            des_res = [
                ann_md["voxel_resolution_x"],
                ann_md["voxel_resolution_y"],
                ann_md["voxel_resolution_z"],
            ]
            data["desired_resolution"] = des_res

        qm = QueryManager(
            mat_db_name,
            segmentation_source=pcg_table_name,
            meta_db_name=aligned_volume_name,
            split_mode=not analysis_version.is_merged,
            limit=limit,
            offset=data.get("offset", 0),
            get_count=get_count,
        )
        qm.add_table(table_name)
        qm.apply_filter(data.get("filter_in_dict", None), qm.apply_isin_filter)
        qm.apply_filter(data.get("filter_out_dict", None), qm.apply_notequal_filter)
        qm.apply_filter(data.get("filter_equal_dict", None), qm.apply_equal_filter)
        qm.apply_filter(data.get("filter_spatial_dict", None), qm.apply_spatial_filter)

        select_columns = data.get("select_columns", None)
        if select_columns:
            for column in select_columns:
                qm.select_column(table_name, column)
        else:
            qm.select_all_columns(table_name)

        df, column_names = qm.execute_query(
            desired_resolution=data["desired_resolution"]
        )
        df.drop(columns=["deleted", "superceded"], inplace=True, errors="ignore")
        warnings = []
        current_app.logger.info("query: {}".format(data))
        current_app.logger.info("args: {}".format(args))
        user_id = str(g.auth_user["id"])
        current_app.logger.info(f"user_id: {user_id}")

        if len(df) == limit:
            warnings.append(f'201 - "Limited query to {limit} rows')
        warnings = update_notice_text_warnings(ann_md, warnings)
        return create_query_response(
            df,
            warnings=warnings,
            column_names=column_names,
            desired_resolution=data["desired_resolution"],
            return_pyarrow=args["return_pyarrow"],
        )


@client_bp.expect(query_parser)
@client_bp.route("/datastack/<string:datastack_name>/version/<int:version>/query")
class FrozenQuery(Resource):
    @reset_auth
    @auth_requires_permission("view", table_arg="datastack_name")
    @validate_datastack
    @client_bp.doc("complex_query", security="apikey")
    @accepts("ComplexQuerySchema", schema=ComplexQuerySchema, api=client_bp)
    def post(
        self,
        datastack_name: str,
        version: int,
        target_datastack: str = None,
        target_version: int = None,
    ):
        """endpoint for doing a query with filters and joins

        Args:
            datastack_name (str): datastack name
            version (int): version number

        Payload:
        All values are optional.  Limit has an upper bound set by the server.
        Consult the schema of the table for column names and appropriate values
        {
            "tables":[["table1", "table1_join_column"],
                      ["table2", "table2_join_column"]],
            "filter_out_dict": {
                "tablename":{
                    "column_name":[excluded,values]
                }
            },
            "offset": 0,
            "limit": 200000,
            "select_columns": [
                "column","names"
            ],
            "filter_in_dict": {
                "tablename":{
                    "column_name":[included,values]
                }
            },
            "filter_equal_dict": {
                "tablename":{
                    "column_name":value
                }
            }
            "filter_spatial_dict": {
                "tablename":{
                    "column_name":[[min_x,min_y,minz], [max_x_max_y_max_z]]
                }
            }
        }
        Returns:
            pyarrow.buffer: a series of bytes that can be deserialized using pyarrow.deserialize
        """

        aligned_volume_name, pcg_table_name = get_relevant_datastack_info(
            datastack_name
        )
        db = dynamic_annotation_cache.get_db(aligned_volume_name)

        Session = sqlalchemy_cache.get(aligned_volume_name)
        args = query_parser.parse_args()
        data = request.parsed_obj
        validate_table_args(
            [t[0] for t in data["tables"]], target_datastack, target_version
        )
        warnings = []

        for table_desc in data["tables"]:
            table_name = table_desc[0]
            ann_md = check_read_permission(db, table_name)
            warnings = update_notice_text_warnings(ann_md, warnings)

        db_name = f"{datastack_name}__mat{version}"

        analysis_version = (
            Session.query(AnalysisVersion)
            .filter(AnalysisVersion.version == version)
            .one()
        )
        max_limit = current_app.config.get("QUERY_LIMIT_SIZE", 200000)

        data = request.parsed_obj
        limit = data.get("limit", max_limit)
        if limit > max_limit:
            limit = max_limit

        data = request.parsed_obj
        suffixes = data.get("suffixes", None)

        if suffixes is not None:
            warn_text = textwrap.dedent(
                """\
                Suffixes is deprecated for complex queries as it
                can be ambiguous what you desire, 
                please pass suffix_map as a dictionary to explicitly
                set suffixes for individual tables.
                Upgrade caveclient to >X.X.X """
            )
            warnings.append(warn_text)
            all_tables = []
            for table_desc in data["tables"]:
                all_tables.append(table_desc[0])
                all_tables.append(table_desc[1])
            u, ind = np.unique(all_tables, return_index=True)
            uniq_tables = u[np.argsort(ind)]
            suffixes = {t: s for t, s in zip(uniq_tables, suffixes)}
        else:
            suffixes = data.get("suffix_map")

        qm = QueryManager(
            db_name,
            segmentation_source=pcg_table_name,
            meta_db_name=aligned_volume_name,
            split_mode=not analysis_version.is_merged,
            suffixes=suffixes,
            limit=limit,
            offset=data.get("offset", 0),
            get_count=False,
        )
        if not data.get("desired_resolution", None):
            ann_md = db.database.get_table_metadata(data["tables"][0][0])
            des_res = [
                ann_md["voxel_resolution_x"],
                ann_md["voxel_resolution_y"],
                ann_md["voxel_resolution_z"],
            ]
            data["desired_resolution"] = des_res
        qm.join_tables(
            data["tables"][0][0],
            data["tables"][0][1],
            data["tables"][1][0],
            data["tables"][1][1],
        )

        qm.apply_filter(data.get("filter_in_dict", None), qm.apply_isin_filter)
        qm.apply_filter(data.get("filter_out_dict", None), qm.apply_notequal_filter)
        qm.apply_filter(data.get("filter_equal_dict", None), qm.apply_equal_filter)
        qm.apply_filter(data.get("filter_spatial_dict", None), qm.apply_spatial_filter)

        select_columns = data.get("select_columns", None)
        select_column_map = data.get("select_column_map", None)
        if select_columns:
            warn_text = textwrap.dedent(
                """\
                Select_columns is deprecated for join queries,
                please use select_column_map a dictionary which is more explicit
                about what columns to select from what tables.
                This query result will attempt to select the first column it finds
                of this name in any table, but if there are more than one such column
                it will not select both.
                Upgrade caveclient to >X.X.X ."""
            )
            warnings.append(warn_text)

            for column in select_columns:
                found = False
                for table in qm._tables:
                    try:
                        qm.select_column(table, column)
                        found = True
                        break
                    except ValueError:
                        pass
                if not found:
                    abort(400, f"column {column} not found in any table referenced")
        elif select_column_map:
            for table, columns in select_column_map.items():
                for column in columns:
                    try:
                        qm.select_column(table, column)
                    except ValueError:
                        abort(400, f"column {column} not found in {table}")
        else:
            for table in qm._tables:
                qm.select_all_columns(table)

        df, column_names = qm.execute_query(
            desired_resolution=data["desired_resolution"]
        )
        crud_columns, created_columns = collect_crud_columns(column_names)
        df.drop(crud_columns, axis=1, errors="ignore", inplace=True)
        
        if len(df) == limit:
            warnings.append(f'201 - "Limited query to {limit} rows')

        return create_query_response(
            df,
            warnings=warnings,
            column_names=column_names,
            desired_resolution=data["desired_resolution"],
            return_pyarrow=args["return_pyarrow"],
        )<|MERGE_RESOLUTION|>--- conflicted
+++ resolved
@@ -199,20 +199,6 @@
     )
 
 
-<<<<<<< HEAD
-=======
-def update_notice_text_headers(ann_md, headers):
-    notice_text = ann_md.get("notice_text", None)
-    if notice_text is not None:
-        msg = f"Table Owner Warning: {notice_text}"
-        if headers is None:
-            headers = {"Warning": msg}
-        else:
-            headers["Warning"] = +" " + msg
-    return headers
-
-
->>>>>>> 34abb0f1
 @client_bp.route("/datastack/<string:datastack_name>/versions")
 class DatastackVersions(Resource):
     @reset_auth
