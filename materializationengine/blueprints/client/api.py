--- conflicted
+++ resolved
@@ -29,12 +29,8 @@
 from materializationengine.blueprints.client.datastack import validate_datastack
 
 
-<<<<<<< HEAD
-__version__ = "4.13.1"
-=======
 
 __version__ = "4.13.4"
->>>>>>> bcc24de5
 
 
 authorizations = {
