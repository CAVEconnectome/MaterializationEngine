import datetime
import numpy as np
from flask import abort
from copy import deepcopy
import pandas as pd
import logging
from typing import Iterable
from collections import defaultdict


def update_rootids(
    df: pd.DataFrame,
    timestamp: datetime.datetime,
    future_map: dict,
    cg_client,
    allow_missing_lookups: bool = False,
):
    # post process the dataframe to update all the root_ids columns
    # with the most up to date get roots
    if len(future_map) == 0:
        future_map = None

    sv_columns = [c for c in df.columns if c.endswith("supervoxel_id")]

    all_root_ids = np.empty(0, dtype=np.int64)
    warnings = []
    # go through the columns and collect all the root_ids to check
    # to see if they need updating
    for sv_col in sv_columns:
        num_ones = np.sum(df[sv_col] == 1)
        if num_ones > 0:
            msg = f"There are {num_ones} annotations that need supervoxel lookups, wait till new annotation ingest is done or pick an less recent timestamp"
            if allow_missing_lookups:
                warnings.append(msg)
                not_ones = df[sv_col] != 1
                df = df[not_ones]
            else:
                abort(406, msg)

        root_id_col = sv_col[: -len("supervoxel_id")] + "root_id"
        # use the future map to update rootIDs
        if future_map is not None:
            df[root_id_col].replace(future_map, inplace=True)
        all_root_ids = np.append(all_root_ids, df[root_id_col].values.copy())

    uniq_root_ids = np.unique(all_root_ids)

    del all_root_ids
    uniq_root_ids = uniq_root_ids[uniq_root_ids != 0]
    # logging.info(f"uniq_root_ids {uniq_root_ids}")

    is_latest_root = cg_client.is_latest_roots(uniq_root_ids, timestamp=timestamp)
    latest_root_ids = uniq_root_ids[is_latest_root]
    latest_root_ids = np.concatenate([[0], latest_root_ids])

    # go through the columns and collect all the supervoxel ids to update
    all_svids = np.empty(0, dtype=np.int64)
    all_is_latest = []
    all_svid_lengths = []
    for sv_col in sv_columns:
        root_id_col = sv_col[: -len("supervoxel_id")] + "root_id"
        svids = df[sv_col].values
        root_ids = df[root_id_col]
        is_latest_root = np.isin(root_ids, latest_root_ids)
        all_is_latest.append(is_latest_root)
        n_svids = len(svids[~is_latest_root])
        all_svid_lengths.append(n_svids)
        logging.info(f"{sv_col} has {n_svids} to update")
        all_svids = np.append(all_svids, svids[~is_latest_root])
    logging.info(f"num zero svids: {np.sum(all_svids==0)}")
    logging.info(f"all_svids dtype {all_svids.dtype}")
    logging.info(f"all_svid_lengths {all_svid_lengths}")

    # find the up to date root_ids for those supervoxels
    updated_root_ids = cg_client.get_roots(all_svids, timestamp=timestamp)
    del all_svids

    # loop through the columns again replacing the root ids with their updated
    # supervoxelids
    k = 0
    for is_latest_root, n_svids, sv_col in zip(
        all_is_latest, all_svid_lengths, sv_columns
    ):
        root_id_col = sv_col[: -len("supervoxel_id")] + "root_id"
        root_ids = df[root_id_col].values.copy()

        uroot_id = updated_root_ids[k : k + n_svids]
        k += n_svids
        root_ids[~is_latest_root] = uroot_id
        # ran into an isssue with pyarrow producing read only columns
        df[root_id_col] = None
        df[root_id_col] = root_ids

    return df, warnings


def strip_root_id_filters(user_data):
    modified_user_data = deepcopy(user_data)

    def strip_filter(filter):
        to_pop = []
        if modified_user_data.get(filter, None):
            for table in modified_user_data.get(filter):
                for k in modified_user_data[filter][table]:
                    if k.endswith("_root_id"):
                        to_pop.append((table, k))
        for table, k in to_pop:
            modified_user_data[filter][table].pop(k)

    strip_filter("filter_in_dict")
    strip_filter("filter_out_dict")
    strip_filter("filter_equal_dict")
    return modified_user_data


def remap_query(user_data, mat_timestamp, cg_client, allow_invalid_root_ids=False):

    query_timestamp = user_data["timestamp"]

    # map filters from the user timestamp to the materialized timestamp
    new_filters, query_map, warnings = map_filters(
        [
            user_data.get("filter_in_dict", None),
            user_data.get("filter_out_dict", None),
            user_data.get("filter_equal_dict", None),
        ],
        query_timestamp,
        mat_timestamp,
        cg_client,
        allow_invalid_root_ids,
    )

    new_filter_in_dict, new_filter_out_dict, new_equal_dict = new_filters
    if new_equal_dict is not None:
        if new_filter_in_dict is None:
            new_filter_in_dict = defaultdict(lambda: None)
        # when doing a filter equal in the past
        # we translate it to a filter_in, as 1 ID might
        # be multiple IDs in the past.
        # so we want to update the filter_in dict
        for table, filter in new_equal_dict.items():
            cols = [col for col in filter.keys()]
            for col in cols:
                if col.endswith("root_id"):
                    # if col is iterable move it over
                    if isinstance(new_equal_dict[table][col], Iterable):
                        if new_filter_in_dict[table] is None:
                            new_filter_in_dict[table] = defaultdict(lambda: None)
                        new_filter_in_dict[table][col] = new_equal_dict[table].pop(col)
            if len(new_equal_dict[table]) == 0:
                new_equal_dict = None

    modified_user_data = deepcopy(user_data)
    modified_user_data["filter_equal_dict"] = new_equal_dict
    modified_user_data["filter_in_dict"] = new_filter_in_dict
    modified_user_data["filter_out_dict"] = new_filter_out_dict

    return modified_user_data, query_map, warnings


def map_filters(
    filters,
    timestamp_query: datetime,
    timestamp_mat: datetime,
    cg_client,
    allow_invalid_root_ids=False,
):
    """translate a list of filter dictionaries
       from a point in the future, to a point in the past

    Args:
        filters (list[dict]): filter dictionaries with
        timestamp ([datetime.datetime]): timestamp you want to query with
        timestamp_past ([datetime.datetime]): timestamp rootids are passed in

    Returns:
        new_filters: list[dict]
            filters translated to timestamp past
        future_id_map: dict
            mapping from passed IDs to the IDs in the past
    """

    new_filters = []
    root_ids = []
    for filter in filters:
        if filter is not None:
            for table, filter_dict in filter.items():
                if filter_dict is not None:
                    for col, val in filter_dict.items():
                        if col.endswith("root_id"):
                            if not isinstance(val, (Iterable, np.ndarray)):
                                root_ids.append([val])
                            else:
                                root_ids.append(val)

    # if there are no root_ids then we can safely return now
    if len(root_ids) == 0:
        return filters, {}, []
    root_ids = np.unique(np.concatenate(root_ids))
    is_valid_at_query = cg_client.is_latest_roots(root_ids, timestamp=timestamp_query)
    warnings = []
    if not np.all(is_valid_at_query):
        invalid_roots = root_ids[~is_valid_at_query]
        if not allow_invalid_root_ids:
            abort(
                400,
                f"Some root_ids passed are not valid at the query timestamp: {invalid_roots}",
            )
        else:
            warnings.append(
                f"Some root_ids passed are not valid at the query timestamp: {invalid_roots}"
            )
            root_ids = root_ids[is_valid_at_query]

    # is_valid_at_mat = cg_client.is_latest_roots(root_ids, timestamp=timestamp_mat)

    if timestamp_mat < timestamp_query:
        id_mapping = cg_client.get_past_ids(
            root_ids, timestamp_past=timestamp_mat, timestamp_future=timestamp_query
        )
        mat_map_str = "past_id_map"
        query_map_str = "future_id_map"

    elif timestamp_query > timestamp_mat:
        id_mapping = cg_client.get_past_ids(
            root_ids, timestamp_past=timestamp_query, timestamp_future=timestamp_mat
        )
        mat_map_str = "future_id_map"
        query_map_str = "past_id_map"
    else:
        return filters, {}, warnings

    if len(id_mapping[mat_map_str]) == 0:
        return filters, {}, warnings

    for filter in filters:
        if filter is not None:
            new_filter = defaultdict(lambda: None)
            for table, filter_dict in filter.items():
                if filter_dict is None:
                    new_filter[table] = defaultdict(lambda: None)
                else:
                    new_filter[table] = defaultdict(lambda: None)
                    for col, root_ids_filt in filter_dict.items():
                        if allow_invalid_root_ids:
                            root_ids_filt = root_ids_filt[
                                np.isin(root_ids_filt, root_ids)
                            ]
                        if col.endswith("root_id"):
                            if not isinstance(root_ids_filt, (Iterable, np.ndarray)):
                                new_filter[table][col] = id_mapping[mat_map_str].get(
<<<<<<< HEAD
                                    root_ids_filt, None
=======
                                    root_ids, np.empty(dtype=np.int64, shape=0)
>>>>>>> e27415e0
                                )
                            else:
                                new_filter[table][col] = np.concatenate(
                                    [
<<<<<<< HEAD
                                        id_mapping[mat_map_str].get(v, [])
                                        for v in root_ids_filt
                                    ]
=======
                                        id_mapping[mat_map_str].get(v, np.empty(dtype=np.int64, shape=0))
                                        for v in root_ids
                                    ],
>>>>>>> e27415e0
                                )
                        else:
                            new_filter[table][col] = root_ids_filt
            new_filters.append(new_filter)
        else:
            new_filters.append(None)
    return new_filters, id_mapping[query_map_str], warnings


# @cached(cache=TTLCache(maxsize=64, ttl=600))
# def get_relevant_datastack_info(datastack_name):
#     ds_info = get_datastack_info(datastack_name=datastack_name)
#     seg_source = ds_info["segmentation_source"]
#     pcg_table_name = seg_source.split("/")[-1]
#     aligned_volume_name = ds_info["aligned_volume"]["name"]
#     return aligned_volume_name, pcg_table_name


#    aligned_volume_name, pcg_table_name = get_relevant_datastack_info(
#             datastack_name
#         )
#         args = query_parser.parse_args()
#         Session = sqlalchemy_cache.get(aligned_volume_name)
#         time_d = {}
#         now = time.time()

#         timestamp = args["timestamp"]

#         engine = sqlalchemy_cache.get_engine(aligned_volume_name)
#         time_d["get engine"] = time.time() - now
#         now = time.time()
#         max_limit = current_app.config.get("QUERY_LIMIT_SIZE", 200000)

#         data = request.parsed_obj
#         time_d["get data"] = time.time() - now
#         now = time.time()
#         limit = data.get("limit", max_limit)

#         if limit > max_limit:
#             limit = max_limit

#         get_count = args.get("count", False)

#         if get_count:
#             limit = None

#         logging.info("query {}".format(data))
#         logging.info("args - {}".format(args))
#         Session = sqlalchemy_cache.get(aligned_volume_name)

#         # find the analysis version that we use to support this timestamp
#         base_analysis_version = (
#             Session.query(AnalysisVersion)
#             .filter(AnalysisVersion.datastack == datastack_name)
#             .filter(AnalysisVersion.valid == True)
#             .filter(AnalysisVersion.time_stamp < str(timestamp))
#             .order_by(AnalysisVersion.time_stamp.desc())
#             .first()
#         )
#         if base_analysis_version is None:
#             return "No version available to support that timestamp", 404

#         timestamp_start = base_analysis_version.time_stamp
#         # check if the table is in this timestamp
#         analysis_table = (
#             Session.query(AnalysisTable)
#             .filter(AnalysisTable.analysisversion_id == base_analysis_version.id)
#             .filter(AnalysisTable.valid == True)
#             .filter(AnalysisTable.table_name == table_name)
#             .first()
#         )
#         filter_in_dict = data.get("filter_in_dict", None)
#         filter_out_dict = data.get("filter_notin_dict", None)
#         filter_equal_dict = data.get("filter_equal_dict", None)

#         db = dynamic_annotation_cache.get_db(aligned_volume_name)
#         table_metadata = db.database.get_table_metadata(table_name)
#         cg_client = chunkedgraph_cache.init_pcg(pcg_table_name)
#         if analysis_table is None:
#             df_mat = None
#         else:
#             # if it is translate the query parameters to that moment in time

#             version = base_analysis_version.version
#             mat_engine = sqlalchemy_cache.get_engine(
#                 "{}__mat{}".format(datastack_name, version)
#             )
#             Model = get_flat_model(datastack_name, table_name, version, Session)
#             time_d["get Model"] = time.time() - now
#             now = time.time()

#             MatSession = sqlalchemy_cache.get(
#                 "{}__mat{}".format(datastack_name, version)
#             )

#             past_filters, future_map = map_filters(
#                 [filter_in_dict, filter_out_dict, filter_equal_dict],
#                 timestamp,
#                 timestamp_start,
#                 cg_client,
#             )
#             past_filter_in_dict, past_filter_out_dict, past_equal_dict = past_filters
#             if past_equal_dict is not None:
#                 # when doing a filter equal in the past
#                 # we translate it to a filter_in, as 1 ID might
#                 # be multiple IDs in the past.
#                 # so we want to update the filter_in dict
#                 cols = [col for col in past_equal_dict.keys()]
#                 for col in cols:
#                     if col.endswith("root_id"):
#                         if past_filter_in_dict is None:
#                             past_filter_in_dict = {}
#                         past_filter_in_dict[col] = past_equal_dict.pop(col)
#                 if len(past_equal_dict) == 0:
#                     past_equal_dict = None

#             time_d["get MatSession"] = time.time() - now
#             now = time.time()

#             # todo fix reference annotations
#             # tables, suffixes = self._resolve_merge_reference(
#             #     True, table_name, datastack_name, version
#             # )
#             # model_dict = {}
#             # for table_desc in data["tables"]:
#             #     table_name = table_desc[0]
#             #     Model = get_flat_model(datastack_name, table_name, version, Session)
#             #     model_dict[table_name] = Model
#             if table_metadata["reference_table"] is None:
#                 model_dict = {table_name: Model}
#                 tables = [table_name]
#                 suffixes = None
#             else:
#                 ref_table = table_metadata["reference_table"]
#                 RefModel = get_flat_model(datastack_name, ref_table, version, Session)
#                 model_dict = {table_name: Model, ref_table: RefModel}
#                 tables = [[table_name, "target_id"], [ref_table, "id"]]
#                 suffixes = ["", "_target"]
#             print("doing mat part")
#             df_mat = specific_query(
#                 MatSession,
#                 mat_engine,
#                 model_dict=model_dict,
#                 tables=tables,
#                 filter_in_dict=past_filter_in_dict,
#                 filter_notin_dict=past_filter_out_dict,
#                 filter_equal_dict=None,
#                 filter_spatial=data.get("filter_spatial_dict", None),
#                 select_columns=data.get("select_columns", None),
#                 consolidate_positions=False,
#                 offset=data.get("offset", None),
#                 limit=limit,
#                 get_count=get_count,
#                 suffixes=suffixes,
#                 use_pandas=True,
#             )
#             df_mat = _update_rootids(df_mat, timestamp, future_map, cg_client)
#             print("done mat part")
#         print("doing live query part")
#         AnnModel, AnnSegModel, seg_model_valid = get_split_models(
#             datastack_name,
#             table_name,
#             with_crud_columns=True,
#         )

#         time_d["get Model"] = time.time() - now
#         now = time.time()
#         if table_metadata["reference_table"] is None:
#             # get the production database with a timestamp interval query
#             f1 = AnnModel.created.between(str(timestamp_start), str(timestamp))
#             f2 = AnnModel.deleted.between(str(timestamp_start), str(timestamp))
#             f = (or_(f1, f2),)
#             time_filter_args = [f]
#             seg_table = f"{table_name}__{datastack_name}"
#             model_dict = {table_name: AnnModel, seg_table: AnnSegModel}
#             tables = [[table_name, "id"], [seg_table, "id"]]
#             suffixes = ["", "_seg"]
#         else:
#             ref_table = table_metadata["reference_table"]
#             RefModel, RefSegModel, ref_seg_model_valid = get_split_models(
#                 datastack_name,
#                 ref_table,
#                 with_crud_columns=True,
#             )
#             ref_seg_table = f"{ref_table}__{datastack_name}"
#             seg_table = f"{table_name}__{datastack_name}"
#             model_dict = {table_name: AnnModel, ref_table: RefModel}

#             if ref_seg_model_valid:
#                 model_dict[ref_seg_table] = RefSegModel
#                 tables.append([ref_seg_table, "id"])
#             if seg_model_valid:
#                 model_dict[seg_table] = AnnSegModel

#             ann_table.id
#             ann_seg_table.id

#             ann_table.target_id
#             referenced_table.id
#             referenced_seg_table.id

#             suffixes = ["", "_target", "_target_seg"]
#             f1 = RefModel.created.between(str(timestamp_start), str(timestamp))
#             f2 = RefModel.deleted.between(str(timestamp_start), str(timestamp))
#             f = (or_(f1, f2),)
#             time_filter_args = [f]

#         time_d["setup query"] = time.time() - now
#         now = time.time()

#         df_new = specific_query(
#             Session,
#             engine,
#             model_dict=model_dict,
#             tables=tables,
#             filter_in_dict=_format_filter(data.get("filter_in_dict", None), table_name),
#             filter_notin_dict=_format_filter(
#                 data.get("filter_notin_dict", None), table_name
#             ),
#             filter_equal_dict=_format_filter(filter_equal_dict, table_name),
#             filter_spatial=data.get("filter_spatial_dict", None),
#             select_columns=data.get("select_columns", None),
#             consolidate_positions=not args["split_positions"],
#             offset=data.get("offset", None),
#             limit=limit,
#             get_count=get_count,
#             outer_join=False,
#             use_pandas=True,
#             suffixes=suffixes,
#             extra_filter_args=time_filter_args,
#         )
#         time_d["execute query"] = time.time() - now
#         now = time.time()

#         # update the root_ids for the supervoxel_ids from production
#         is_delete = df_new["deleted"] < timestamp
#         is_create = (df_new["created"] > timestamp_start.replace(tzinfo=None)) & (
#             (df_new["deleted"] > timestamp) | df_new["deleted"].isna()
#         )

#         root_cols = [c for c in df_new.columns if c.endswith("pt_root_id")]

#         df_create = df_new[is_create]
#         for c in root_cols:
#             sv_col = c.replace("root_id", "supervoxel_id")
#             svids = df_create[sv_col].values
#             # not_null = ~svids.isna()
#             new_roots = cg_client.get_roots(svids, timestamp=timestamp).astype(np.int64)
#             df_create[c] = new_roots
#         df_create = df_create.drop(["created", "deleted", "superceded_id"], axis=1)
#         time_d["update new roots"] = time.time() - now
#         now = time.time()

#         # merge the dataframes
#         if df_mat is not None:
#             print(df_mat.columns)
#             df = df_mat[~df_mat.id.isin(df_new[is_delete].id)]
#             if len(df_create) > 0:
#                 df = pd.concat([df, df_create], ignore_index=True)
#         else:
#             df = df_create

#         # apply the filters post
#         # apply the original filters to remove rows
#         # from this result which are not relevant

#         if filter_in_dict is not None:
#             for col, val in filter_in_dict.items():
#                 if col.endswith("root_id"):
#                     df = df[df[col].isin(val)]
#         if filter_out_dict is not None:
#             for col, val in filter_out_dict.items():
#                 if col.endswith("root_id"):
#                     df = df[~df[col].isin(val)]
#         if filter_equal_dict is not None:
#             for col, val in filter_equal_dict.items():
#                 if col.endswith("root_id"):
#                     df = df[df[col] == val]

#         now = time.time()
#         headers = None
#         warnings = []
#         if len(df) >= max_limit:
#             warnings.append(f'201 - "Limited query to {max_limit} rows')
#         # if args["return_pandas"] and args["return_pyarrow"]:
#         #     warnings.append(
#         #         "return_pandas=true is deprecated and may convert columns with nulls to floats, Please upgrade CAVEclient to >XXX with pip install -U caveclient"
#         #     )
#         if len(warnings) > 0:
#             headers = {"Warning": ". ".join(warnings)}
#         if args["return_pyarrow"]:
#             context = pa.default_serialization_context()
#             serialized = context.serialize(df).to_buffer().to_pybytes()
#             time_d["serialize"] = time.time() - now
#             logging.info(time_d)
#             return Response(
#                 serialized, headers=headers, mimetype="x-application/pyarrow"
#             )
#         else:
#             dfjson = df.to_json(orient="records")
#             time_d["serialize"] = time.time() - now
#             logging.info(time_d)
#             response = Response(dfjson, headers=headers, mimetype="application/json")
#             return after_request(response)

# def map_filters(
#                 [filter_in_dict, filter_out_dict, filter_equal_dict],
#                 timestamp,
#                 timestamp_start,
#                 cg_client,
#             )
#             past_filter_in_dict, past_filter_out_dict, past_equal_dict = past_filters
# def make_materialized_query_manager(
#     datastack_name,
#     mat_version,
#     timestamp=datetime.datetime.utcnow(),
#     table=None,
#     join_tables=None,
#     select_columns=None,
#     filter_in_dict=None,
#     filter_equal_dict=None,
#     filter_out_dict=None,
#     filter_spatial_dict=None,
#     offset=0,
#     limit=None,
#     suffixes=None,
#     joins=None,
# ):
#     if table & join_tables:
#         raise ValueError("Cannot specify tables and join statement")

#     db_name = "{}__mat{}".format(datastack_name, mat_version.version)

#     qm = QueryManager(db_name=db_name, split_mode=False)
#     if table:
#         tables = [table]
#     else:
#         tables = [jt[0][0] for jt in join_tables]
#     qm.add_tables(tables)
#     if join_tables:
#         for join_table in join_tables:
#             qm.join_table(*join_table[0])

#         if select_columns:
#             for table_name, columns in select_columns.items():
#                 qm.select_column(
#                     table_name,
#                 )
#         qm.validate_joins()


# def execute_query_manager(qm):
#     query = qm.make_query()
#     df = _execute_query(
#         qm.session,
#         qm.engine,
#         query=query,
#         fix_wkb=False,
#         index_col=None,
#         get_count=False,
#     )
#     return df


# def execute_materialized_query(datastack, mat_version, timestamp, user_data):
#     qm = make_materialized_query_manager(datastack, mat_version, **user_data)
#     df = execute_query_manager(qm)
#     df = update_root_ids(df, start_time=mat_version.timestamp, end_time=timestamp)

#     return df


# def execute_production_query(datastack, user_data, mat_timestamp, timestamp, matdf):

#     if timestamp > mat_timestamp:
#         qm = make_production_query_manager(
#             datastack, **user_data, start_time=mat_timestamp, end_time=timestamp
#         )
#     else:
#         qm = make_production_query_manager(
#             datastack, **user_data, start_time=timestamp, end_time=mat_timestamp
#         )
#     prod_df = execute_query_manager(qm)
#     prod_df = lookup_root_ids(prod_df, timestamp)


# def combine_queries(mat_df, prod_df, user_data):
#     prod_df = remove_deleted_items(prod_df, prod_df)
#     matdf = remove_deleted_items(mat_df, prod_df)
#     prod_df = remove_crud_columns(prod_df)

#     comb_df = pd.concat([mat_df, prod_df])
#     comb_df = apply_filters(comb_df, user_data)
#     return comb_df<|MERGE_RESOLUTION|>--- conflicted
+++ resolved
@@ -249,24 +249,14 @@
                         if col.endswith("root_id"):
                             if not isinstance(root_ids_filt, (Iterable, np.ndarray)):
                                 new_filter[table][col] = id_mapping[mat_map_str].get(
-<<<<<<< HEAD
-                                    root_ids_filt, None
-=======
-                                    root_ids, np.empty(dtype=np.int64, shape=0)
->>>>>>> e27415e0
+                                    root_ids_filt, np.empty(dtype=np.int64, shape=0)
                                 )
                             else:
                                 new_filter[table][col] = np.concatenate(
                                     [
-<<<<<<< HEAD
-                                        id_mapping[mat_map_str].get(v, [])
+                                        id_mapping[mat_map_str].get(v, np.empty(dtype=np.int64, shape=0))
                                         for v in root_ids_filt
-                                    ]
-=======
-                                        id_mapping[mat_map_str].get(v, np.empty(dtype=np.int64, shape=0))
-                                        for v in root_ids
                                     ],
->>>>>>> e27415e0
                                 )
                         else:
                             new_filter[table][col] = root_ids_filt
