from flask import Blueprint, jsonify, abort, current_app, request, render_template, url_for, redirect
# from materializationengine import materialize
from emannotationschemas import get_types, get_schema

from emannotationschemas.models import AnalysisTable, AnalysisVersion
from materializationengine.schemas import AnalysisVersionSchema, AnalysisTableSchema
from materializationengine.database import db
from sqlalchemy import create_engine
from sqlalchemy.orm import sessionmaker, scoped_session
from sqlalchemy import func, and_, or_
import pandas as pd
from emannotationschemas.models import make_annotation_model, make_dataset_models, declare_annotation_model
import requests

<<<<<<< HEAD
__version__ = "0.0.9"
=======
__version__ = "0.1.1"
>>>>>>> 8918a6ed
bp = Blueprint("materialize", __name__, url_prefix="/materialize")


def make_df_with_links_to_id(objects, schema, url, col):
    df = pd.DataFrame(data=schema.dump(objects, many=True).data)
    df[col] = df.apply(lambda x:
                       "<a href='{}'>{}</a>".format(url_for(url,
                                                            id=x.id),
                                                    x[col]),
                       axis=1)
    return df


def get_datasets():
    url = current_app.config['INFOSERVICE_ENDPOINT'] + "/api/datasets"
    return requests.get(url).json()


@bp.route("/")
@bp.route("/index")
def index():
    return render_template('datasets.html',
                           datasets=get_datasets(),
                           version=__version__)


@bp.route('/dataset/<dataset_name>')
def dataset_view(dataset_name):
<<<<<<< HEAD
    version_query = AnalysisVersion.query.filter(
        AnalysisVersion.dataset == dataset_name)
    show_all = request.args.get('all', False) is not False
    if not show_all:
        version_query = version_query.filter(AnalysisVersion.valid == True)
    versions = version_query.order_by(AnalysisVersion.version.desc()).all()
=======
    versions = (AnalysisVersion.query.filter(
        AnalysisVersion.dataset == dataset_name).
        order_by(AnalysisVersion.version.desc()).all())
>>>>>>> 8918a6ed

    if len(versions) > 0:
        schema = AnalysisVersionSchema(many=True)
        df = make_df_with_links_to_id(
            versions, schema, 'materialize.version_view', 'version')
        df_html_table = df.to_html(escape=False)
    else:
        df_html_table = ""

    return render_template('dataset.html',
                           dataset=dataset_name,
                           table=df_html_table,
                           version=__version__)


@bp.route('/version/<int:id>')
def version_view(id):
    version = AnalysisVersion.query.filter(
        AnalysisVersion.id == id).first_or_404()

    table_query = AnalysisTable.query.filter(
        AnalysisTable.analysisversion == version)
    tables = table_query.all()

    df = make_df_with_links_to_id(tables, AnalysisTableSchema(
        many=True), 'materialize.table_view', 'id')

    return render_template('version.html',
                           dataset=version.dataset,
                           analysisversion=version.version,
                           table=df.to_html(escape=False),
                           version=__version__)


@bp.route('/table/<int:id>')
def table_view(id):
    table = AnalysisTable.query.filter(AnalysisTable.id == id).first_or_404()
    mapping = {
        "synapse": url_for('materialize.synapse_report', id=id),
        "cell_type_local": url_for('materialize.cell_type_local_report', id=id)
    }
    if table.schema in mapping.keys():
        return redirect(mapping[table.schema])
    else:
        return redirect(url_for('materialize.generic_report', id=id))


@bp.route('/table/<int:id>/cell_type_local')
def cell_type_local_report(id):
    table = AnalysisTable.query.filter(AnalysisTable.id == id).first_or_404()
    if (table.schema != 'cell_type_local'):
        abort(504, "this table is not a cell_type_local table")

    make_dataset_models(table.analysisversion.dataset, [],
                        version=table.analysisversion.version)
    CellTypeModel = make_annotation_model(table.analysisversion.dataset,
                                          table.schema,
                                          table.tablename,
                                          version=table.analysisversion.version)

    n_annotations = CellTypeModel.query.count()

    cell_type_merge_query = (db.session.query(CellTypeModel.pt_root_id,
                                              CellTypeModel.cell_type,
                                              func.count(CellTypeModel.pt_root_id).label('num_cells'))
                             .group_by(CellTypeModel.pt_root_id, CellTypeModel.cell_type)
                             .order_by('num_cells DESC')).limit(100)

    df = pd.read_sql(cell_type_merge_query.statement,
                     db.get_engine(), coerce_float=False)
    return render_template('cell_type_local.html',
                           version=__version__,
                           schema_name=table.schema,
                           table_name=table.tablename,
                           dataset=table.analysisversion.dataset,
                           table=df.to_html())


@bp.route('/table/<int:id>/synapse')
def synapse_report(id):
    table = AnalysisTable.query.filter(AnalysisTable.id == id).first_or_404()
    if (table.schema != 'synapse'):
        abort(504, "this table is not a synapse table")
    make_dataset_models(table.analysisversion.dataset, [],
                        version=table.analysisversion.version)

    SynapseModel = make_annotation_model(table.analysisversion.dataset,
                                         'synapse',
                                         table.tablename,
                                         version=table.analysisversion.version)
    synapses = SynapseModel.query.count()
    n_autapses = (SynapseModel.query.filter(
        SynapseModel.pre_pt_root_id == SynapseModel.post_pt_root_id)
        .filter(and_(SynapseModel.pre_pt_root_id != 0,
                     SynapseModel.post_pt_root_id != 0)).count())
    n_no_root = (SynapseModel.query
                 .filter(or_(SynapseModel.pre_pt_root_id == 0,
                              SynapseModel.post_pt_root_id == 0)).count())

    return render_template('synapses.html',
                           num_synapses=synapses,
                           num_autapses=n_autapses,
                           num_no_root=n_no_root,
                           dataset=table.analysisversion.dataset,
                           analysisversion=table.analysisversion.version,
                           version=__version__,
                           table_name=table.tablename,
                           schema_name='synapses')


@bp.route('/table/<int:id>/generic')
def generic_report(id):
    table = AnalysisTable.query.filter(AnalysisTable.id == id).first_or_404()

    make_dataset_models(table.analysisversion.dataset, [],
                        version=table.analysisversion.version)

    Model = make_annotation_model(table.analysisversion.dataset,
                                  table.schema,
                                  table.tablename,
                                  version=table.analysisversion.version)

    n_annotations = Model.query.count()

    return render_template('generic.html',
                           n_annotations=n_annotations,
                           dataset=table.analysisversion.dataset,
                           analysisversion=table.analysisversion.version,
                           version=__version__,
                           table_name=table.tablename,
                           schema_name=table.schema)


@bp.route('api/dataset')
def datasets():
    # datasets = (AnalysisVersion.query.filter(AnalysisVersion.dataset = 'pinky100')
    #             .first_or_404())
    # print(datasets)
    # TODO wire to info service
    return jsonify(get_datasets())


@bp.route("api/dataset/<dataset_name>", methods=["GET"])
def get_dataset_version(dataset_name):
    # datasets = (AnalysisVersion.query.filter(AnalysisVersion.dataset = 'pinky100')
    #             .first_or_404())
    # print(datasets)
    if (dataset_name not in get_datasets()):
        abort(404, "dataset not valid")

    if (request.method == 'GET'):
        versions = (db.session.query(AnalysisVersion).all())
        schema = AnalysisVersionSchema(many=True)
        results = schema.dump(versions)
        return jsonify(schema.dump(versions).data)


@bp.route("/dataset/<dataset_name>/new_version", methods=["POST"])
def materialize_dataset(dataset):

    return "This should materialize a new version eventually"
    # sql_uri = current_app.config['MATERIALIZATION_POSTGRES_URI']
    # cg_table = current_app.config['CHUNKGRAPH_TABLE_ID']
    # cg_instance_id = current_app.config['BIG_TABLE_CONFIG']['instance_id']
    # amdb_instance_id = current_app.config['BIG_TABLE_CONFIG']['amdb_instance_id']
    # types = get_types()

    # # sort so the Reference annotations are materialized after the regular ones
    # # TODO clarify if Reference of references are something we want to allow
    # sorted_types = sorted(types, lambda x: issubclass(get_schema(x),
    #                                                   ReferenceAnnotation))
    # for type_ in sorted_types:
    #     materialize.materialize_all_annotations(cg_table,
    #                                             dataset,
    #                                             type_,
    #                                             amdb_instance_id=amdb_instance_id,
    #                                             cg_instance_id=cg_instance_id,
    #                                             sqlalchemy_database_uri=sql_uri,
    #                                             n_threads=4)<|MERGE_RESOLUTION|>--- conflicted
+++ resolved
@@ -12,11 +12,7 @@
 from emannotationschemas.models import make_annotation_model, make_dataset_models, declare_annotation_model
 import requests
 
-<<<<<<< HEAD
-__version__ = "0.0.9"
-=======
 __version__ = "0.1.1"
->>>>>>> 8918a6ed
 bp = Blueprint("materialize", __name__, url_prefix="/materialize")
 
 
@@ -45,18 +41,12 @@
 
 @bp.route('/dataset/<dataset_name>')
 def dataset_view(dataset_name):
-<<<<<<< HEAD
     version_query = AnalysisVersion.query.filter(
         AnalysisVersion.dataset == dataset_name)
     show_all = request.args.get('all', False) is not False
     if not show_all:
         version_query = version_query.filter(AnalysisVersion.valid == True)
     versions = version_query.order_by(AnalysisVersion.version.desc()).all()
-=======
-    versions = (AnalysisVersion.query.filter(
-        AnalysisVersion.dataset == dataset_name).
-        order_by(AnalysisVersion.version.desc()).all())
->>>>>>> 8918a6ed
 
     if len(versions) > 0:
         schema = AnalysisVersionSchema(many=True)
