import datetime
import os
from typing import Generator, List
import time

from celery.result import AsyncResult
from celery.utils.log import get_task_logger
from dynamicannotationdb.key_utils import build_segmentation_table_name
from dynamicannotationdb.models import SegmentationMetadata
from sqlalchemy import and_, func, text
from sqlalchemy.exc import ProgrammingError
from sqlalchemy.orm.exc import NoResultFound
from materializationengine.celery_init import celery
from materializationengine.database import dynamic_annotation_cache, sqlalchemy_cache
from materializationengine.utils import (
    create_annotation_model,
    create_segmentation_model,
    get_config_param,
)

celery_logger = get_task_logger(__name__)


def generate_chunked_model_ids(
    mat_metadata: dict, use_segmentation_model=False
) -> List[List]:
    """Creates list of chunks with start:end index for chunking queries for materialization.

    Parameters
    ----------
    mat_metadata : dict
        Materialization metadata

    Returns
    -------
    List[List]
        list of list containing start and end indices
    """
    celery_logger.info("Chunking supervoxel ids")
    if use_segmentation_model:
        AnnotationModel = create_segmentation_model(mat_metadata)
    else:
        AnnotationModel = create_annotation_model(mat_metadata)
    chunk_size = mat_metadata.get("chunk_size")

    if not chunk_size:
        ROW_CHUNK_SIZE = get_config_param("MATERIALIZATION_ROW_CHUNK_SIZE")
        chunk_size = ROW_CHUNK_SIZE

    chunked_ids = chunk_ids(mat_metadata, AnnotationModel.id, chunk_size)

    return chunked_ids


def create_chunks(data_list: List, chunk_size: int) -> Generator:
    """Create chunks from list with fixed size

    Args:
        data_list (List): list to chunk
        chunk_size (int): size of chunk

    Yields:
        List: generator of chunks
    """
    if len(data_list) <= chunk_size:
        chunk_size = len(data_list)
    for i in range(0, len(data_list), chunk_size):
        yield data_list[i : i + chunk_size]


@celery.task(name="workflow:fin", acks_late=True, bind=True)
def fin(self, *args, **kwargs):
    return True


@celery.task(name="workflow:workflow_complete", acks_late=True, bind=True)
def workflow_complete(self, workflow_name):
    return f"{workflow_name} completed successfully"


def get_materialization_info(
    datastack_info: dict,
    analysis_version: int = None,
    materialization_time_stamp: datetime.datetime.utcnow = None,
    skip_table: bool = False,
    row_size: int = 1_000_000,
    table_name: str = None,
) -> List[dict]:

    """Initialize materialization by an aligned volume name. Iterates thorugh all
    tables in a aligned volume database and gathers metadata for each table. The list
    of tables are passed to workers for materialization.

    Args:
        datastack_info (dict): Datastack info
        analysis_version (int, optional): Analysis version to use for frozen materialization. Defaults to None.
        skip_table (bool, optional): Triggers row count for skipping tables larger than row_size arg. Defaults to False.
        row_size (int, optional): Row size number to check. Defaults to 1_000_000.

    Returns:
        List[dict]: [description]
    """
    celery_logger.info("Collecting materialization metadata")
    aligned_volume_name = datastack_info["aligned_volume"]["name"]
    pcg_table_name = datastack_info["segmentation_source"].split("/")[-1]
    segmentation_source = datastack_info.get("segmentation_source")

    if not materialization_time_stamp:
        materialization_time_stamp = datetime.datetime.utcnow()

    db = dynamic_annotation_cache.get_db(aligned_volume_name)

    annotation_tables = db.database.get_valid_table_names()
    if table_name is not None:
        annotation_tables = [next(a for a in annotation_tables if a == table_name)]
    metadata = []
    celery_logger.debug(f"Annotation tables: {annotation_tables}")
    for annotation_table in annotation_tables:
        row_count = db.database.get_table_row_count(
            annotation_table,
            filter_valid=True,
            filter_timestamp=str(materialization_time_stamp),
        )
        max_id = db.database.get_max_id_value(annotation_table)
        min_id = db.database.get_min_id_value(annotation_table)
        if row_count == 0:
            continue

        if row_count >= row_size and skip_table:
            continue

        md = db.database.get_table_metadata(annotation_table)
        vx = md.get("voxel_resolution_x", None)
        vy = md.get("voxel_resolution_y", None)
        vz = md.get("voxel_resolution_z", None)
        vx = vx or 1.0
        vy = vy or 1.0
        vz = vz or 1.0
        voxel_resolution = [vx, vy, vz]

        reference_table = md.get("reference_table")
        schema = db.database.get_table_schema(annotation_table)
        if max_id and max_id > 0:
            table_metadata = {
                "annotation_table_name": annotation_table,
                "datastack": datastack_info["datastack"],
                "aligned_volume": str(aligned_volume_name),
                "schema": schema,
                "max_id": int(max_id),
                "min_id": int(min_id),
                "row_count": row_count,
                "add_indices": True,
                "coord_resolution": voxel_resolution,
                "reference_table": reference_table,
                "materialization_time_stamp": str(materialization_time_stamp),
                "table_count": len(annotation_tables),
            }
            has_segmentation_table = db.schema.is_segmentation_table_required(schema)
            if has_segmentation_table:
                segmentation_table_name = build_segmentation_table_name(
                    annotation_table, pcg_table_name
                )
<<<<<<< HEAD
                try:
                    segmentation_metadata = (
                        db.segmentation.get_segmentation_table_metadata(
                            annotation_table, pcg_table_name
                        )
                    )
=======
                segmentation_metadata = db.segmentation.get_segmentation_table_metadata(
                    annotation_table, pcg_table_name
                )
                if segmentation_metadata:
>>>>>>> 0ff9eb64
                    create_segmentation_table = False
                else:
                    celery_logger.warning(
                        f"SEGMENTATION TABLE DOES NOT EXIST: {segmentation_table_name}"
                    )
                    segmentation_metadata = {"last_updated": None}
                    create_segmentation_table = True

                last_updated_time_stamp = segmentation_metadata.get("last_updated")

                last_updated_time_stamp = (
                    str(last_updated_time_stamp) if last_updated_time_stamp else None
                )

                table_metadata.update(
                    {
                        "create_segmentation_table": create_segmentation_table,
                        "segmentation_table_name": segmentation_table_name,
                        "temp_mat_table_name": f"temp__{annotation_table}",
                        "pcg_table_name": pcg_table_name,
                        "segmentation_source": segmentation_source,
                        "last_updated_time_stamp": last_updated_time_stamp,
                        "chunk_size": get_config_param(
                            "MATERIALIZATION_ROW_CHUNK_SIZE"
                        ),
                        "queue_length_limit": get_config_param("QUEUE_LENGTH_LIMIT"),
                        "throttle_queues": get_config_param("THROTTLE_QUEUES"),
                        "find_all_expired_roots": datastack_info.get(
                            "find_all_expired_roots", False
                        ),
                    }
                )
            if analysis_version:
                table_metadata.update(
                    {
                        "analysis_version": analysis_version,
                        "analysis_database": f"{datastack_info['datastack']}__mat{analysis_version}",
                    }
                )

            metadata.append(table_metadata.copy())
            celery_logger.debug(metadata)
    db.database.cached_session.close()
    celery_logger.info(f"Metadata collected for {len(metadata)} tables")
    return metadata


@celery.task(name="workflow:collect_data", acks_late=True)
def collect_data(*args, **kwargs):
    return args, kwargs


def query_id_range(column, start_id: int, end_id: int):
    if end_id:
        return and_(column >= start_id, column < end_id)
    else:
        return column >= start_id


def chunk_ids(mat_metadata, model, chunk_size: int):
    aligned_volume = mat_metadata.get("aligned_volume")
    session = sqlalchemy_cache.get(aligned_volume)

    q = session.query(
        model, func.row_number().over(order_by=model).label("row_count")
    ).from_self(model)

    if chunk_size > 1:
        q = q.filter(text("row_count %% %d=1" % chunk_size))

    chunks = [id for id, in q]

    while chunks:
        chunk_start = chunks.pop(0)
        chunk_end = chunks[0] if chunks else None
        yield [chunk_start, chunk_end]


@celery.task(
    name="workflow:update_metadata",
    bind=True,
    acks_late=True,
    autoretry_for=(Exception,),
    max_retries=3,
)
def update_metadata(self, mat_metadata: dict):
    """Update 'last_updated' column in the segmentation
    metadata table for a given segmentation table.


    Args:
        mat_metadata (dict): materialization metadata

    Returns:
        str: description of table that was updated
    """
    aligned_volume = mat_metadata["aligned_volume"]
    segmentation_table_name = mat_metadata["segmentation_table_name"]

    session = sqlalchemy_cache.get(aligned_volume)

    materialization_time_stamp = mat_metadata["materialization_time_stamp"]
    try:
        last_updated_time_stamp = datetime.datetime.strptime(
            materialization_time_stamp, "%Y-%m-%d %H:%M:%S.%f"
        )
    except ValueError:
        last_updated_time_stamp = datetime.datetime.strptime(
            materialization_time_stamp, "%Y-%m-%dT%H:%M:%S.%f"
        )

    try:
        seg_metadata = (
            session.query(SegmentationMetadata)
            .filter(SegmentationMetadata.table_name == segmentation_table_name)
            .one()
        )
        seg_metadata.last_updated = last_updated_time_stamp
        session.commit()
    except Exception as e:
        celery_logger.error(f"SQL ERROR: {e}")
        session.rollback()
    finally:
        session.close()
    return {
        f"Table: {segmentation_table_name}": f"Time stamp {materialization_time_stamp}"
    }


@celery.task(
    name="workflow:add_index",
    bind=True,
    acks_late=True,
    task_reject_on_worker_lost=True,
    autoretry_for=(Exception,),
    max_retries=3,
)
def add_index(self, database: dict, command: str):
    """Add an index or a contrainst to a table.

    Args:
        mat_metadata (dict): datastack info for the aligned_volume derived from the infoservice
        command (str): sql command to create an index or constraint

    Raises:
        self.retry: retries task when an error creating an index occurs

    Returns:
        str: String of SQL command
    """
    engine = sqlalchemy_cache.get_engine(database)

    # increase maintenance memory to improve index creation speeds,
    # reset to default after index is created
    ADD_INDEX_SQL = f"""
        SET maintenance_work_mem to '1GB';
        {command}
        SET maintenance_work_mem to '64MB';
    """

    try:
        with engine.begin() as conn:
            celery_logger.info(f"Adding index: {command}")
            result = conn.execute(ADD_INDEX_SQL)
    except ProgrammingError as index_error:
        celery_logger.error(index_error)
        return "Index already exists"
    except Exception as e:
        celery_logger.error(f"Index creation failed: {e}")
        raise self.retry(exc=e, countdown=3)

    return f"Index {command} added to table"


def monitor_task_states(task_ids: List, polling_rate: int = 0.2):
    while True:
        results = [AsyncResult(task_id, app=celery) for task_id in task_ids]
        celery_logger.debug(f"Celery results {results}")
        result_status = []
        for result in results:
            if result.state == "FAILURE":
                raise Exception(result.traceback)
            result_status.append(result.state)

        celery_logger.debug(f"Celery task status: {result_status}")

        if all(x == "SUCCESS" for x in result_status):
            return True

        time.sleep(polling_rate)


def monitor_workflow_state(workflow: AsyncResult, polling_rate: int = 0.2):

    while True:
        celery_logger.debug("WAITING FOR TASKS TO COMPLETE...")
        if workflow.ready():
            celery_logger.debug(f"WORKFLOW IDS: {workflow.id}, READY")
        if workflow.successful():
            celery_logger.debug("CHAIN COMPLETE")
            return True
        time.sleep(polling_rate)


def check_if_task_is_running(task_name: str, worker_name_prefix: str) -> bool:
    """Check if a task is running under a worker with a specified prefix name.
    If the task is found to be in an active state then return True.

    Parameters
    ----------
    task_name : str
        name of task to check if it is running
    worker_name_prefix : str
        prefix of celery worker, used to check specific queue.

    Returns
    -------
    bool
        True if task_name is running else False
    """
    inspector = celery.control.inspect()
    active_tasks_dict = inspector.active()

    workflow_active_tasks = next(
        v for k, v in active_tasks_dict.items() if worker_name_prefix in k
    )

    for active_task in workflow_active_tasks:
        if task_name in active_task.values():
            celery_logger.info(f"Task {task_name} is running...")
            return True
    return False<|MERGE_RESOLUTION|>--- conflicted
+++ resolved
@@ -160,19 +160,11 @@
                 segmentation_table_name = build_segmentation_table_name(
                     annotation_table, pcg_table_name
                 )
-<<<<<<< HEAD
-                try:
-                    segmentation_metadata = (
-                        db.segmentation.get_segmentation_table_metadata(
-                            annotation_table, pcg_table_name
-                        )
-                    )
-=======
+
                 segmentation_metadata = db.segmentation.get_segmentation_table_metadata(
                     annotation_table, pcg_table_name
                 )
                 if segmentation_metadata:
->>>>>>> 0ff9eb64
                     create_segmentation_table = False
                 else:
                     celery_logger.warning(
