import pandas as pd
# from emannotationschemas.models import make_all_models, Base, make_annotation_model_from_schema
# from emannotationschemas.base import flatten_dict
# from emannotationschemas import get_schema
# from functools import partial
# import json
import requests
import numpy as np
import requests
from pandas.io.json import json_normalize


from pychunkedgraph.backend import chunkedgraph
from multiwrapper import multiprocessing_utils as mu
from dynamicannotationdb.annodb_meta import AnnotationMetaDB
import cloudvolume
from . import materializationmanager


def get_segmentation_and_scales_from_infoservice(dataset, endpoint='https://www.dynamicannotationframework.com/info'):
    url = endpoint + '/api/dataset/{}'.format(dataset)
    print(url)
    r = requests.get(url)
    assert (r.status_code == 200)
    info = r.json()

    img_cv = cloudvolume.CloudVolume(info['image_source'], mip=0)
    pcg_seg_cv = cloudvolume.CloudVolume(info['pychunkgraph_segmentation_source'], mip=0)
    scale_factor = img_cv.resolution / pcg_seg_cv.resolution
    pixel_ratios = tuple(scale_factor)

    return info['pychunkgraph_segmentation_source'], pixel_ratios


def _process_all_annotations_thread(args):
    """ Helper for process_all_annotations """
    anno_id_start, anno_id_end, dataset_name, table_name, schema_name, version, cg_table_id, \
        serialized_amdb_info, serialized_cg_info, serialized_mm_info, serialized_cv_info, pixel_ratios = args

    amdb = AnnotationMetaDB(**serialized_amdb_info)

    cg = chunkedgraph.ChunkedGraph(**serialized_cg_info)

    print(serialized_cv_info)
    cv = cloudvolume.CloudVolume(**serialized_cv_info)
    mm = materializationmanager.MaterializationManager(**serialized_mm_info)

    annos_dict = {}

    for annotation_id in range(anno_id_start, anno_id_end):
        # Read annoation data from dynamicannotationdb
        annotation_data_b, bsps = amdb.get_annotation(
            dataset_name, table_name, annotation_id)

        if annotation_data_b is None:
            continue

        deserialized_annotation = mm.deserialize_single_annotation(annotation_data_b,
                                                                   cg,
                                                                   cg.cv,
                                                                   pixel_ratios=pixel_ratios)

        print(deserialized_annotation)

        # this is now done in deserialization
        # sv_id_to_root_id_dict = {}
        # if sv_ids is not None:
        #     for i_sv_id, sv_id in enumerate(sv_ids):
        #         print("%d / %d" % (i_sv_id + 1, len(sv_ids)), end='\r')

        #         # Read root_id from pychunkedgraph
        #         sv_id_to_root_id_dict[sv_id] = cg.get_root(sv_id)

    #     if mm.is_sql:
    #         mm.add_annotation_to_sql_database(deserialized_annotation)
    #     else:
    #         annos_dict[annotation_id] = deserialized_annotation
    # if not mm.is_sql:
    #     return annos_dict

def get_segmentation_and_scales_from_infoservice(dataset, endpoint = 'https://www.dynamicannotationframework.com/info'):
    url = endpoint + '/api/dataset/{}'.format(dataset)
    print(url)
    r = requests.get(url)
    assert (r.status_code == 200)
    info = r.json()

    img_cv = cloudvolume.CloudVolume(info['image_source'], mip=0)
    pcg_seg_cv = cloudvolume.CloudVolume(info['pychunkgraph_segmentation_source'], mip=0)
    scale_factor = img_cv.resolution / pcg_seg_cv.resolution
    pixel_ratios = tuple(scale_factor)

    return info['pychunkgraph_segmentation_source'], pixel_ratios

def process_all_annotations(cg_table_id, dataset_name, schema_name,
                            table_name, version='v1',
                            sqlalchemy_database_uri=None,
                            amdb_client=None, amdb_instance_id=None,
                            cg_client=None, cg_instance_id=None, n_threads=1):
    """ Reads data from all annotations and acquires their mapping to root_ids

    :param dataset_name: str
    :param annotation_type: str
    :param cg_table_id: str
        In future, this will be read from some config
    :param n_threads: int
    :return: dict
        annotation_id -> deserialized data
    """
    if amdb_client is None:
        amdb = AnnotationMetaDB()
    elif amdb_instance_id is not None:
        amdb = AnnotationMetaDB(client=amdb_client,
                                       instance_id=amdb_instance_id)
    else:
        raise Exception("Missing Instance ID for AnnotationMetaDB")

    if cg_client is None:
        cg = chunkedgraph.ChunkedGraph(table_id=cg_table_id)
    elif cg_instance_id is not None:
        cg = chunkedgraph.ChunkedGraph(table_id=cg_table_id,
                                       client=cg_client,
                                       instance_id=cg_instance_id)
    else:
        raise Exception("Missing Instance ID")

<<<<<<< HEAD
=======
    #TODO: call to infoservice asking for pixelratios and cv path
>>>>>>> 7aa985c5
    cv_path, pixel_ratios = get_segmentation_and_scales_from_infoservice(dataset_name)

    mm = materializationmanager.MaterializationManager(dataset_name=dataset_name,
                                                       schema_name=schema_name,
                                                       table_name=table_name,
                                                       version=version,
                                                       sqlalchemy_database_uri=sqlalchemy_database_uri)

    # The `max_annotation_id` sets an upper limit and can be used to iterate
    # through all smaller ids. However, there is no guarantee that any smaller
    # id exists, it is only a guarantee that no larger id exists at the time
    # the function is called.
    max_annotation_id = amdb.get_max_annotation_id(dataset_name,
                                                   table_name)

    if max_annotation_id == 0:
        return {}

    cv_info = {"cloudpath": cv_path}
    cg_info = cg.get_serialized_info()
    amdb_info = amdb.get_serialized_info()

    if n_threads > 1:
        del cg_info["credentials"]
        del amdb_info["credentials"]

    # Annotation ids start at 1
    id_chunks = np.linspace(1, max_annotation_id + 1,
                            min([n_threads * 3, max_annotation_id]) + 1).astype(np.uint64)
    multi_args = []
    for i_id_chunk in range(len(id_chunks) - 1):
        multi_args.append([id_chunks[i_id_chunk], id_chunks[i_id_chunk + 1],
                           dataset_name, table_name, schema_name, version,
                           cg_table_id, amdb_info, cg_info,
                           mm.get_serialized_info(), cv_info, pixel_ratios])

    if n_threads == 1:
        results = mu.multiprocess_func(
            _process_all_annotations_thread, multi_args,
            n_threads=n_threads,
            verbose=True, debug=n_threads == 1)
    else:
        results = mu.multisubprocess_func(
            _process_all_annotations_thread, multi_args,
            n_threads=n_threads, package_name="materializationengine")

    if not mm.is_sql:
        # Collect the results
        anno_dict = {}
        for result in results:
            anno_dict.update(result)

        return anno_dict


def materialize_all_annotations(cg_table_id,
                                dataset_name,
                                schema_name,
                                table_name,
                                version='v1',
                                sqlalchemy_database_uri=None,
                                amdb_client=None,
                                amdb_instance_id=None,
                                cg_client=None,
                                cg_instance_id=None,
                                n_threads=1):
    """ Create a materialized pandas data frame
    of an annotation type

    :param dataset_name: str
        name of dataset
    :param schema_name: str
        type of annotation
    :param cg_table_id: str
        chunk graph table
    :param n_threads: int
         number of threads to use to materialize
    """

    anno_dict = process_all_annotations(cg_table_id,
                                        dataset_name=dataset_name,
                                        schema_name=schema_name,
                                        table_name=table_name,
                                        version=version,
                                        sqlalchemy_database_uri=sqlalchemy_database_uri,
                                        amdb_client=amdb_client,
                                        amdb_instance_id=amdb_instance_id,
                                        cg_client=cg_client,
                                        cg_instance_id=cg_instance_id,
                                        n_threads=n_threads)

    if anno_dict is not None:
        df = pd.DataFrame.from_dict(anno_dict, orient="index")
        return df


        #   img_cv = MyCloudVolume(vol_path, mip=0)

        #         self.cvd[dataset] = MyCloudVolume(path, mip=0,
        #                                           fill_missing=True,
        #                                           cache=True)
        #         scale_factor = img_cv.resolution / self.cvd[dataset].resolution
        #         self.scale_factors[dataset] = scale_factor<|MERGE_RESOLUTION|>--- conflicted
+++ resolved
@@ -124,10 +124,7 @@
     else:
         raise Exception("Missing Instance ID")
 
-<<<<<<< HEAD
-=======
     #TODO: call to infoservice asking for pixelratios and cv path
->>>>>>> 7aa985c5
     cv_path, pixel_ratios = get_segmentation_and_scales_from_infoservice(dataset_name)
 
     mm = materializationmanager.MaterializationManager(dataset_name=dataset_name,
