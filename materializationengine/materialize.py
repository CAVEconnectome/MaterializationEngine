import pandas as pd
from emannotationschemas.models import root_model_name, make_cell_segment_model, make_annotation_model
# from emannotationschemas.base import flatten_dict
# from emannotationschemas import get_schema
# from functools import partial
# import json
import requests
import numpy as np
from pychunkedgraph.backend import chunkedgraph
from multiwrapper import multiprocessing_utils as mu
from dynamicannotationdb.annodb_meta import AnnotationMetaDB
import cloudvolume
from . import materializationmanager


def _process_all_annotations_thread(args):
    """ Helper for process_all_annotations """
    anno_id_start, anno_id_end, dataset_name, \
        table_name, schema_name, version, \
        time_stamp, cg_table_id, serialized_amdb_info, \
        serialized_cg_info, serialized_mm_info, \
        serialized_cv_info, pixel_ratios = args

    amdb = AnnotationMetaDB(**serialized_amdb_info)

    cg = chunkedgraph.ChunkedGraph(**serialized_cg_info)

    cv = cloudvolume.CloudVolume(**serialized_cv_info)
    mm = materializationmanager.MaterializationManager(**serialized_mm_info)

    annos_dict = {}
    annos_list = []
    for annotation_id in range(anno_id_start, anno_id_end):
        print(annotation_id)
        # Read annoation data from dynamicannotationdb
        annotation_data_b, bsps = amdb.get_annotation(
            dataset_name, table_name, annotation_id, time_stamp=time_stamp)

        if annotation_data_b is None:
            continue

        deserialized_annotation = mm.deserialize_single_annotation(annotation_data_b,
                                                                   cg,
                                                                   cv,
                                                                   pixel_ratios=pixel_ratios,
                                                                   time_stamp=time_stamp)
        deserialized_annotation['id'] = int(annotation_id)
        # this is now done in deserialization
        # sv_id_to_root_id_dict = {}
        # if sv_ids is not None:
        #     for i_sv_id, sv_id in enumerate(sv_ids):
        #         print("%d / %d" % (i_sv_id + 1, len(sv_ids)), end='\r')

        #         # Read root_id from pychunkedgraph
        #         sv_id_to_root_id_dict[sv_id] = cg.get_root(sv_id)

        if mm.is_sql:
            # mm.add_annotation_to_sql_database(deserialized_annotation)
            annos_list.append(deserialized_annotation)
        # else:
        annos_dict[annotation_id] = deserialized_annotation

    if not mm.is_sql:
        return annos_dict
    else:
        try:
            mm.bulk_insert_annotations(annos_list)
            mm.commit_session()
        except Exception as e:
            print("Timestamp:", time_stamp)
            print(annos_dict)
            raise Exception(e)

def _materialize_root_ids_thread(args):
    root_ids, serialized_mm_info = args
    model = make_cell_segment_model(serialized_mm_info["dataset_name"],
                                    serialized_mm_info["version"])
    mm = materializationmanager.MaterializationManager(**serialized_mm_info,
                                                       annotation_model=model)

    annos_dict = {}
    annos_list = []
    for root_id in root_ids:
        ann = {"id": int(root_id)}
        if mm.is_sql:
            # mm.add_annotation_to_sql_database(ann)
            annos_list.append(ann)
        else:
            annos_dict[root_id] = ann

    if not mm.is_sql:
        return annos_dict
    else:
        mm.bulk_insert_annotations(annos_list)
        mm.commit_session()
        

def get_segmentation_and_scales_from_infoservice(dataset, endpoint='https://www.dynamicannotationframework.com/info'):
    url = endpoint + '/api/dataset/{}'.format(dataset)
    print(url)
    r = requests.get(url)
    assert (r.status_code == 200)
    info = r.json()

    img_cv = cloudvolume.CloudVolume(info['image_source'], mip=0)
    pcg_seg_cv = cloudvolume.CloudVolume(
        info['pychunkgraph_segmentation_source'], mip=0)
    scale_factor = img_cv.resolution / pcg_seg_cv.resolution
    pixel_ratios = tuple(scale_factor)

    return info['pychunkgraph_segmentation_source'], pixel_ratios

def update_root_id_all_annotations(cg_table_id, dataset_name, schema_name,
                            table_name, old_version:int, new_version:int,
                            time_stamp=None, 
                            sqlalchemy_database_uri=None,
                            amdb_client=None, amdb_instance_id=None,
                            cg_client=None, cg_instance_id=None,
                            block_size=500, n_threads=1):

    OldModel = make_annotation_model(dataset_name,
                                     schema_name,
                                     table_name,
                                     version=old_version)
    
    NewModel = make_annotation_model(dataset_name,
                                     schema_name,
                                     table_name,
                                     version=new_version)
    
    max_annotation_id = OldModel.get_max_annotation_id(dataset_name,
                                                   table_name)

    # if max_annotation_id == 0:
    #     return {}

    # cv_info = {"cloudpath": cv_path}
    # cg_info = cg.get_serialized_info()
    # amdb_info = amdb.get_serialized_info()

    # if n_threads > 1:
    #     del cg_info["credentials"]
    #     del amdb_info["credentials"]

    # n_parts = int(max(1, max_annotation_id / block_size))
    # n_parts += 1
    # # Annotation ids start at 1
    # id_chunks = np.linspace(1, max_annotation_id + 1, n_parts).astype(np.uint64)

    # multi_args = []
    # for i_id_chunk in range(len(id_chunks) - 1):
    #     multi_args.append([id_chunks[i_id_chunk], id_chunks[i_id_chunk + 1],
    #                        dataset_name, table_name, schema_name, version,
    #                        time_stamp,
    #                        cg_table_id, amdb_info, cg_info,
    #                        mm.get_serialized_info(), cv_info, pixel_ratios])

    # if n_threads == 1:
    #     results = mu.multiprocess_func(
    #         _process_all_annotations_thread, multi_args,
    #         n_threads=n_threads,
    #         verbose=True, debug=n_threads == 1)
    # else:
    #     results = mu.multisubprocess_func(
    #         _process_all_annotations_thread, multi_args,
    #         n_threads=n_threads, package_name="materializationengine")

    # if not mm.is_sql:
    #     # Collect the results
    #     print(results)
    #     anno_dict = {}
    #     for result in results:
    #         anno_dict.update(result)

    #     return anno_dict

    
def process_all_annotations(cg_table_id, dataset_name, schema_name,
                            table_name, time_stamp=None, version:  int=1,
                            sqlalchemy_database_uri=None,
                            amdb_client=None, amdb_instance_id=None,
                            cg_client=None, cg_instance_id=None,
                            block_size=500, n_threads=1):
    """ Reads data from all annotations and acquires their mapping to root_ids

    :param dataset_name: str
    :param annotation_type: str
    :param cg_table_id: str
        In future, this will be read from some config
    :param n_threads: int
    :return: dict
        annotation_id -> deserialized data
    """
    if amdb_client is None:
        amdb = AnnotationMetaDB()
    elif amdb_instance_id is not None:
        amdb = AnnotationMetaDB(client=amdb_client,
                                instance_id=amdb_instance_id)
    else:
        raise Exception("Missing Instance ID for AnnotationMetaDB")

    if cg_client is None:
        cg = chunkedgraph.ChunkedGraph(table_id=cg_table_id)
    elif cg_instance_id is not None:
        cg = chunkedgraph.ChunkedGraph(table_id=cg_table_id,
                                       client=cg_client,
                                       instance_id=cg_instance_id)
    else:
        raise Exception("Missing Instance ID")

    cv_path, pixel_ratios = get_segmentation_and_scales_from_infoservice(
        dataset_name)

    mm = materializationmanager.MaterializationManager(dataset_name=dataset_name,
                                                       schema_name=schema_name,
                                                       table_name=table_name,
                                                       version=version,
                                                       sqlalchemy_database_uri=sqlalchemy_database_uri)

    # The `max_annotation_id` sets an upper limit and can be used to iterate
    # through all smaller ids. However, there is no guarantee that any smaller
    # id exists, it is only a guarantee that no larger id exists at the time
    # the function is called.
    max_annotation_id = amdb.get_max_annotation_id(dataset_name,
                                                   table_name)

    print("Max annotation id: %d" % max_annotation_id)

    if max_annotation_id == 0:
        return {}

<<<<<<< HEAD
    if 'pni_synapses' in table_name:
        cv_mip = 1
        pixel_ratios = list(pixel_ratios)
        pixel_ratios[0] /= 2
        pixel_ratios[1] /= 2
    else:
        cv_mip = 0

    cv_info = {"cloudpath": cv_path, 'mip': cv_mip}
=======
    cv_info = {"cloudpath": cv_path, "mip":1}
>>>>>>> 66277977
    cg_info = cg.get_serialized_info()
    amdb_info = amdb.get_serialized_info()

    if n_threads > 1:
        del cg_info["credentials"]
        del amdb_info["credentials"]

    n_parts = int(max(1, max_annotation_id / block_size))
    n_parts += 1
    # Annotation ids start at 1
    id_chunks = np.linspace(1, max_annotation_id + 1, n_parts).astype(np.uint64)

    multi_args = []
    for i_id_chunk in range(len(id_chunks) - 1):
        multi_args.append([id_chunks[i_id_chunk], id_chunks[i_id_chunk + 1],
                           dataset_name, table_name, schema_name, version,
                           time_stamp,
                           cg_table_id, amdb_info, cg_info,
                           mm.get_serialized_info(), cv_info, pixel_ratios])

    print(multi_args)

    if n_threads == 1:
        results = mu.multiprocess_func(
            _process_all_annotations_thread, multi_args,
            n_threads=n_threads,
            verbose=True, debug=n_threads == 1)
    else:
        results = mu.multisubprocess_func(
            _process_all_annotations_thread, multi_args,
            n_threads=n_threads, package_name="materializationengine")

    if not mm.is_sql:
        # Collect the results
        print(results)
        anno_dict = {}
        for result in results:
            anno_dict.update(result)

        return anno_dict


def materialize_root_ids(cg_table_id, dataset_name,
                         version,
                         time_stamp,
                         sqlalchemy_database_uri=None, cg_client=None,
                         cg_instance_id=None, n_threads=1):

    if cg_client is None:
        cg = chunkedgraph.ChunkedGraph(table_id=cg_table_id)
    elif cg_instance_id is not None:
        cg = chunkedgraph.ChunkedGraph(table_id=cg_table_id,
                                       client=cg_client,
                                       instance_id=cg_instance_id)
    else:
        raise Exception("Missing Instance ID")

    model = make_cell_segment_model(dataset_name, version=version)
    mm = materializationmanager.MaterializationManager(
        dataset_name=dataset_name, schema_name=root_model_name.lower(),
        table_name=root_model_name.lower(),
        version=version,
        annotation_model=model,
        sqlalchemy_database_uri=sqlalchemy_database_uri)

    mm.bulk_insert_annotations([{"id": 0}])
    mm.commit_session()
    # if mm.is_sql:
    #     mm._drop_table()
    #     print("Dropped table")

    root_ids = cg.get_latest_roots(time_stamp=time_stamp,
                                   n_threads=n_threads)

    print("len(root_ids)", len(root_ids))

    root_id_blocks = np.array_split(root_ids, n_threads*3)
    multi_args = []

    for root_id_block in root_id_blocks:
        multi_args.append([root_id_block, mm.get_serialized_info()])

    if n_threads == 1:
        results = mu.multiprocess_func(
            _materialize_root_ids_thread, multi_args,
            n_threads=n_threads,
            verbose=True, debug=n_threads == 1)
    else:
        results = mu.multisubprocess_func(
            _materialize_root_ids_thread, multi_args,
            n_threads=n_threads, package_name="materializationengine")

    if not mm.is_sql:
        # Collect the results
        anno_dict = {}
        for result in results:
            anno_dict.update(result)

        df = pd.DataFrame.from_dict(anno_dict, orient="index")
        return df


def materialize_all_annotations(cg_table_id,
                                dataset_name,
                                schema_name,
                                table_name,
                                version:  int=1,
                                time_stamp=None,
                                sqlalchemy_database_uri=None,
                                amdb_client=None,
                                amdb_instance_id=None,
                                cg_client=None,
                                cg_instance_id=None,
                                n_threads=1):
    """ Create a materialized pandas data frame
    of an annotation type

    :param dataset_name: str
        name of dataset
    :param schema_name: str
        type of annotation
    :param cg_table_id: str
        chunk graph table
    :param table_name: str
        name of annotation table
    :param version: str
        version of table (i.e. v1)
    :param time_stamp: time.utctime
        time_stamp to lock databases to
    :param sqlalchemy_database_uri:
        database connect uri (leave blank for dataframe)
    :param n_threads: int
         number of threads to use to materialize
    """

    anno_dict = process_all_annotations(cg_table_id,
                                        dataset_name=dataset_name,
                                        schema_name=schema_name,
                                        table_name=table_name,
                                        version=version,
                                        time_stamp=time_stamp,
                                        sqlalchemy_database_uri=sqlalchemy_database_uri,
                                        amdb_client=amdb_client,
                                        amdb_instance_id=amdb_instance_id,
                                        cg_client=cg_client,
                                        cg_instance_id=cg_instance_id,
                                        n_threads=n_threads)

    if anno_dict is not None:
        df = pd.DataFrame.from_dict(anno_dict, orient="index")
        return df<|MERGE_RESOLUTION|>--- conflicted
+++ resolved
@@ -229,7 +229,6 @@
     if max_annotation_id == 0:
         return {}
 
-<<<<<<< HEAD
     if 'pni_synapses' in table_name:
         cv_mip = 1
         pixel_ratios = list(pixel_ratios)
@@ -239,9 +238,6 @@
         cv_mip = 0
 
     cv_info = {"cloudpath": cv_path, 'mip': cv_mip}
-=======
-    cv_info = {"cloudpath": cv_path, "mip":1}
->>>>>>> 66277977
     cg_info = cg.get_serialized_info()
     amdb_info = amdb.get_serialized_info()
 
