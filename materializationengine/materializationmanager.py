import json
import functools

from emannotationschemas.models import make_annotation_model, Base
from emannotationschemas.base import flatten_dict
from emannotationschemas import get_schema
from sqlalchemy import create_engine
from sqlalchemy.orm import sessionmaker
import numpy as np


class MaterializeAnnotationException(Exception):
    pass


class RootIDNotFoundException(MaterializeAnnotationException):
    pass


class AnnotationParseFailure(MaterializeAnnotationException):
    pass


def lookup_sv_and_cg_bsp(cg,
                         cv,
                         item,
                         pixel_ratios=(1.0, 1.0, 1.0),
                         time_stamp=None):
    """ function to fill in the supervoxel_id and root_id

    :param cg: pychunkedgraph.ChunkedGraph
        chunkedgraph instance to use to lookup supervoxel and root_ids
    :param item: dict
        deserialized boundspatialpoint to process
    :param pixel_ratios: tuple
        ratios to multiple position coordinates
        to get cg.cv segmentation coordinates
    :param time_stamp: datetime.datetime
        time_stamp to lock to (optional None)
    :return: None
        will edit item in place
    """
    try:
        voxel = np.array(item['position'])*np.array(pixel_ratios)
<<<<<<< HEAD
        sv_id = cv[int(voxel[0]), int(voxel[1]), int(voxel[2])]
        sv_id = int(sv_id[0,0,0,0])
    except Exception as e:
        msg = "failed to lookup sv_id of voxel {}: {}".format(voxel, e)
=======
        sv_id = cv[int(voxel[0]), int(voxel[1]), int(voxel[2])].flatten()[0]
    except:
        msg = "failed to lookup sv_id of voxel {}", voxel
>>>>>>> 0c0ba854
        raise AnnotationParseFailure(msg)

    try:
        root_id = cg.get_root(sv_id, time_stamp=time_stamp)
    except Exception as e:
        msg = "failed to lookup root_id of sv_id {} {}".format(sv_id, e)
        raise AnnotationParseFailure(msg)

<<<<<<< HEAD
    item['supervoxel_id'] = sv_id
=======
    item['supervoxel_id'] = int(sv_id)
>>>>>>> 0c0ba854
    item['root_id'] = int(root_id)

# DEPRECATED
# def materialize_bsp(sv_id_to_root_id_dict, item):
#     """ Function to fill in root_id of BoundSpatialPoint fields
#     using the dictionary provided. Will alter item in place.
#     Meant to be passed to mm.Schema as a context variable ('bsp_fn')
#     :param sv_id_to_root_id_dict: dict
#         dictionary to look up root ids from supervoxel id
#     :param item: dict
#         deserialized boundspatialpoint to process
#     :return: None
#         will edit item in place
#     """

#     try:
#         item['root_id'] = int(sv_id_to_root_id_dict[item['supervoxel_id']])
#     except KeyError:
#         msg = "cannot process {}, root_id not found in {}"
#         raise RootIDNotFoundException(msg.format(item, sv_id_to_root_id_dict))


class MaterializationManager(object):
    def __init__(self, dataset_name, schema_name,
                 table_name, version='v1',
                 annotation_model=None,
                 sqlalchemy_database_uri=None):
        self._dataset_name = dataset_name
        self._schema_name = schema_name
        self._table_name = table_name
        self._sqlalchemy_database_uri = sqlalchemy_database_uri
        if annotation_model is not None:
            self._annotation_model = annotation_model
        else:
            self._annotation_model = make_annotation_model(dataset_name,
                                                           schema_name,
                                                           table_name,
                                                           version=version)

        if sqlalchemy_database_uri is not None:
            self._sqlalchemy_engine = create_engine(sqlalchemy_database_uri,
                                                    echo=True)
            Base.metadata.create_all(self.sqlalchemy_engine)

            self._sqlalchemy_session = sessionmaker(
                bind=self.sqlalchemy_engine)
        else:
            self._sqlalchemy_engine = None
            self._sqlalchemy_session = None

        self._schema_init = get_schema(self.schema_name)
        self._this_sqlalchemy_session = None

    @property
    def schema_name(self):
        return self._schema_name

    @property
    def table_name(self):
        return self._table_name

    @property
    def dataset_name(self):
        return self._dataset_name

    @property
    def sqlalchemy_database_uri(self):
        return self._sqlalchemy_database_uri

    @property
    def sqlalchemy_engine(self):
        return self._sqlalchemy_engine

    @property
    def sqlalchemy_session(self):
        return self._sqlalchemy_session

    @property
    def this_sqlalchemy_session(self):
        if self._this_sqlalchemy_session is None:
            self._this_sqlalchemy_session = self.sqlalchemy_session()
        return self._this_sqlalchemy_session

    @property
    def annotation_model(self):
        return self._annotation_model

    @property
    def is_sql(self):
        return not self.sqlalchemy_database_uri is None

    @property
    def schema_init(self):
        return self._schema_init

    def get_serialized_info(self):
        """ Puts all initialization parameters into a dict

        :return: dict
        """
        info = {"dataset_name": self.dataset_name,
                "schema_name": self.schema_name,
                "table_name": self.table_name,
                "sqlalchemy_database_uri": self.sqlalchemy_database_uri}

        return info

    def _drop_table(self):
        """ Deletes the table in the database """
        table_name = "%s_%s" % (self.dataset_name, self.schema_name)
        Base.metadata.tables[table_name].drop(self.sqlalchemy_engine)

    def get_schema(self, cg, cv, pixel_ratios=(1.0, 1.0, 1.0), time_stamp=None):
        """ Loads schema with appropriate context

        :param cg: pychunkedgraph.ChunkedGraph
            chunkedgraph instance to lookup root_ids from atomic_ids
        :param cv: cloudvolume.CloudVolume
            cloudvolue instanceto look_up atomic_ids
        :param pixel_ratios: tuple
            ratio of position units to units of cv
        :return:
        """
        context = dict()
        context['bsp_fn'] = functools.partial(lookup_sv_and_cg_bsp,
                                              cg, cv, pixel_ratios=pixel_ratios,
                                              time_stamp=time_stamp)
        context['postgis'] = self.is_sql
        return self.schema_init(context=context)

    def deserialize_single_annotation(self, blob, cg, cv, pixel_ratios=(1.0, 1.0, 1.0),
                                      time_stamp=None):
        """ Materializes single annotation object

        :param blob: binary
        :param sv_id_to_root_id_dict: dict
        :param pixel_ratios: tuple
            length 3 tuple of ratios to multiple position
            coordinates to get to segmentation coordinates
        :param time_stamp: datetime.datetime
            time_stamp to lock database to
        :return: dict
        """
        print(self.schema_name)
        schema = self.get_schema(
            cg, cv, pixel_ratios=pixel_ratios, time_stamp=time_stamp)
        data = schema.load(json.loads(blob)).data

        return flatten_dict(data)

    def add_annotation_to_sql_database(self, deserialized_annotation):
        """ Transforms annotation object into postgis format and commits to the
            database

        :param deserialized_annotation: dict
        """
        assert self.is_sql

        # remove the type field because we don't want it as a column
        deserialized_annotation.pop('type', None)

        # # create a new model instance with data
        annotation = self.annotation_model(**deserialized_annotation)

        # add this annotation object to database
        self.this_sqlalchemy_session.add(annotation)

    def commit_session(self):
        # commit this transaction to database
        self.this_sqlalchemy_session.commit()

        self._this_sqlalchemy_session = None<|MERGE_RESOLUTION|>--- conflicted
+++ resolved
@@ -42,16 +42,9 @@
     """
     try:
         voxel = np.array(item['position'])*np.array(pixel_ratios)
-<<<<<<< HEAD
-        sv_id = cv[int(voxel[0]), int(voxel[1]), int(voxel[2])]
-        sv_id = int(sv_id[0,0,0,0])
-    except Exception as e:
-        msg = "failed to lookup sv_id of voxel {}: {}".format(voxel, e)
-=======
         sv_id = cv[int(voxel[0]), int(voxel[1]), int(voxel[2])].flatten()[0]
     except:
         msg = "failed to lookup sv_id of voxel {}", voxel
->>>>>>> 0c0ba854
         raise AnnotationParseFailure(msg)
 
     try:
@@ -60,11 +53,7 @@
         msg = "failed to lookup root_id of sv_id {} {}".format(sv_id, e)
         raise AnnotationParseFailure(msg)
 
-<<<<<<< HEAD
-    item['supervoxel_id'] = sv_id
-=======
     item['supervoxel_id'] = int(sv_id)
->>>>>>> 0c0ba854
     item['root_id'] = int(root_id)
 
 # DEPRECATED
