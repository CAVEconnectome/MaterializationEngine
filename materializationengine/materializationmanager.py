--- conflicted
+++ resolved
@@ -1,11 +1,7 @@
 import json
 import functools
-<<<<<<< HEAD
-from emannotationschemas.models import make_annotation_model, make_dataset_models, format_table_name
-=======
 
 from emannotationschemas import models as em_models
->>>>>>> d25f330b
 from emannotationschemas.base import flatten_dict
 from emannotationschemas import get_schema
 from sqlalchemy import create_engine
@@ -110,11 +106,7 @@
         if sqlalchemy_database_uri is not None:
             self._sqlalchemy_engine = create_engine(sqlalchemy_database_uri,
                                                     echo=True)
-<<<<<<< HEAD
-            # Base.metadata.create_all(self.sqlalchemy_engine)
-=======
             em_models.Base.metadata.create_all(self.sqlalchemy_engine)
->>>>>>> d25f330b
 
             self._sqlalchemy_session = sessionmaker(
                 bind=self.sqlalchemy_engine)
