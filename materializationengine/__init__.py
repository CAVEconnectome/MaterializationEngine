--- conflicted
+++ resolved
@@ -1,8 +1,4 @@
-<<<<<<< HEAD
-__version__ = "0.0.9"
-=======
 __version__ = "0.1.1"
->>>>>>> e1a7d2d8
 
 
 def create_app(test_config=None):
