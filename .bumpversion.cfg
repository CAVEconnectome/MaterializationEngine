[bumpversion]
<<<<<<< HEAD
current_version = 0.0.9
=======
current_version = 0.1.1
>>>>>>> a3753ea4
commit = True
tag = True

[bumpversion:file:materializationengine/__init__.py]

[bumpversion:file:materializationengine/materialize_bp.py]
<|MERGE_RESOLUTION|>--- conflicted
+++ resolved
@@ -1,9 +1,5 @@
 [bumpversion]
-<<<<<<< HEAD
-current_version = 0.0.9
-=======
 current_version = 0.1.1
->>>>>>> a3753ea4
 commit = True
 tag = True
 
