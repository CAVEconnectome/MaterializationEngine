from materializationengine import materialize
from emannotationschemas.models import make_annotation_model, get_next_version
import argschema
import os
import marshmallow as mm
import datetime
import time
import pickle as pkl

HOME = os.path.expanduser("~")


class BatchMaterializationSchema(argschema.ArgSchema):
    cg_table_id = mm.fields.Str(default="pinky100_sv16",
                                description="PyChunkedGraph table id")
    dataset_name = mm.fields.Str(default="pinky100",
                                 description="name of dataset in DynamicAnnotationDb")
    amdb_instance_id = mm.fields.Str(default="pychunkedgraph",
                                     description="name of google instance for DynamicAnnotationDb")
    cg_instance_id = mm.fields.Str(default="pychunkedgraph",
                                   description="name of google instance for PyChunkedGraph")
    n_threads = mm.fields.Int(default=200,
                              description="number of threads to use in parallelization")
    time_stamp = mm.fields.DateTime(default=str(datetime.datetime.utcnow()),
                                    description="time to use for materialization")
    sql_uri = mm.fields.Str(
        description="connection uri string to postgres database"
        "(default to MATERIALIZATION_POSTGRES_URI environment variable")


if __name__ == '__main__':
    mod = argschema.ArgSchemaParser(schema_type=BatchMaterializationSchema)
    if 'sql_uri' not in mod.args:
        if 'MATERIALIZATION_POSTGRES_URI' in os.environ.keys():
            sql_uri = os.environ['MATERIALIZATION_POSTGRES_URI']
        else:
            raise(
                'need to define a postgres uri via command line or MATERIALIZATION_POSTGRES_URI env')
    else:
        sql_uri = mod.args['sql_uri']
    # types = get_types()

    # sort so the Reference annotations are materialized after the regular ones
    # TODO clarify if Reference of references are something we want to allow
    # sorted_types = sorted(types, lambda x: issubclass(get_schema(x),
    #                                                   ReferenceAnnotation))

    # engine = sqlalchemy.create_engine(sql_uri)
    #new_version = get_next_version(sql_uri, mod.args['dataset_name'])
<<<<<<< HEAD
    new_version = 14
    schema_name = "cell_type_local"
    table_name = "cell_type_ai_manual"
=======
    new_version = 17
    schema_name = "cell_type_local"
    table_name = "soma_valence"
>>>>>>> 64059084
    # sql_uri = None

    print("INFO:", mod.args, new_version)
    print("sql_uri:", sql_uri)

    with open("{}/materialization_log_v{}.pkl".format(HOME, new_version), "wb") as f:
        pkl.dump(mod.args, f)
        pkl.dump(sql_uri, f)

    timings = {}

    time_start = time.time()
    syn_df = materialize.materialize_all_annotations(mod.args["cg_table_id"],
                                                     mod.args["dataset_name"],
                                                     schema_name,
                                                     table_name,
                                                     version=new_version,
                                                     time_stamp=datetime.datetime(2018, 10, 29, 4, 47, 52, 58295),
                                                     amdb_instance_id=mod.args["amdb_instance_id"],
                                                     cg_instance_id=mod.args["cg_instance_id"],
                                                     sqlalchemy_database_uri=sql_uri,
                                                     n_threads=mod.args["n_threads"])
    # syn_df.to_csv("%s/syn_df_v%d.csv" % (HOME, new_version))
    timings["synapses"] = time.time() - time_start

    for k in timings:
        print("%s: %.2fs = %.2fmin" % (k, timings[k], timings[k] / 60))<|MERGE_RESOLUTION|>--- conflicted
+++ resolved
@@ -47,15 +47,9 @@
 
     # engine = sqlalchemy.create_engine(sql_uri)
     #new_version = get_next_version(sql_uri, mod.args['dataset_name'])
-<<<<<<< HEAD
-    new_version = 14
-    schema_name = "cell_type_local"
-    table_name = "cell_type_ai_manual"
-=======
     new_version = 17
     schema_name = "cell_type_local"
     table_name = "soma_valence"
->>>>>>> 64059084
     # sql_uri = None
 
     print("INFO:", mod.args, new_version)
