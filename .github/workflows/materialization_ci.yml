--- conflicted
+++ resolved
@@ -21,13 +21,6 @@
   
     name: Test against different Python versions
     runs-on: ubuntu-latest
-<<<<<<< HEAD
-    strategy:
-      matrix:
-        python-version: ["3.10"]
-
-=======
->>>>>>> 459d7195
     services:
       postgres:
         image: postgis/postgis:13-master
@@ -39,19 +32,11 @@
           - 5432:5432
         options: --health-cmd pg_isready --health-interval 10s --health-timeout 5s --health-retries 5
     steps:
-<<<<<<< HEAD
-      - uses: actions/checkout@v2
-      - name: Set up Python ${{ matrix.python-version }}
-        uses: actions/setup-python@v2
-        with:
-          python-version: ${{ matrix.python-version }}
-=======
       - uses: actions/checkout@v4
       - name: Set up Python 3.9
         uses: actions/setup-python@v5
         with:
           python-version: 3.9
->>>>>>> 459d7195
       - uses: actions/cache@v2
         with:
           path: ~/.cache/pip
@@ -62,11 +47,7 @@
         with:
           auto-update-conda: true
           auto-activate-base: true
-<<<<<<< HEAD
-          python-version: ${{ matrix.python-version }}
-=======
           python-version: 3.9
->>>>>>> 459d7195
       - name: Install dependencies
         shell: bash -l {0}
         run: |
